"""Unit tests for Frechet mean."""

import math

import geomstats.backend as gs
import geomstats.tests
from geomstats.geometry.euclidean import Euclidean
from geomstats.geometry.hyperboloid import Hyperboloid
from geomstats.geometry.hypersphere import Hypersphere
from geomstats.geometry.matrices import MatricesMetric
from geomstats.geometry.minkowski import Minkowski
from geomstats.geometry.spd_matrices import SPDMatrices, SPDMetricAffine
from geomstats.geometry.special_orthogonal import SpecialOrthogonal
from geomstats.learning.frechet_mean import FrechetMean
from geomstats.learning.frechet_mean import variance


class TestFrechetMean(geomstats.tests.TestCase):
    _multiprocess_can_split_ = True

    def setUp(self):
        gs.random.seed(123)
        self.sphere = Hypersphere(dim=4)
        self.hyperbolic = Hyperboloid(dim=3)
        self.euclidean = Euclidean(dim=2)
        self.minkowski = Minkowski(dim=2)
        self.so3 = SpecialOrthogonal(n=3, point_type='vector')
        self.so_matrix = SpecialOrthogonal(n=3)

    def test_logs_at_mean_default_gradient_descent_sphere(self):
        n_tests = 10
        estimator = FrechetMean(metric=self.sphere.metric, method='default')

        result = []
<<<<<<< HEAD
        for i in range(n_tests):
=======
        for _ in range(n_tests):
>>>>>>> 47450718
            # take 2 random points, compute their mean, and verify that
            # log of each at the mean is opposite
            points = self.sphere.random_uniform(n_samples=2)
            estimator.fit(points)
            mean = estimator.estimate_

            logs = self.sphere.metric.log(point=points, base_point=mean)
            result.append(gs.linalg.norm(logs[1, :] + logs[0, :]))
<<<<<<< HEAD

        result = gs.array(result)
        expected = gs.zeros(n_tests)
        self.assertAllClose(expected, result)
=======
        result = gs.stack(result)
        expected = gs.zeros(n_tests)
        self.assertAllClose(expected, result, rtol=1e-10, atol=1e-6)
>>>>>>> 47450718

    def test_logs_at_mean_adaptive_gradient_descent_sphere(self):
        n_tests = 10
        estimator = FrechetMean(metric=self.sphere.metric, method='adaptive')

        result = []
<<<<<<< HEAD
        for i in range(n_tests):
=======
        for _ in range(n_tests):
>>>>>>> 47450718
            # take 2 random points, compute their mean, and verify that
            # log of each at the mean is opposite
            points = self.sphere.random_uniform(n_samples=2)
            estimator.fit(points)
            mean = estimator.estimate_

            logs = self.sphere.metric.log(point=points, base_point=mean)
            result.append(gs.linalg.norm(logs[1, :] + logs[0, :]))
<<<<<<< HEAD
=======
        result = gs.stack(result)
>>>>>>> 47450718

        result = gs.array(result)
        expected = gs.zeros(n_tests)
<<<<<<< HEAD
        self.assertAllClose(expected, result)
=======
        self.assertAllClose(expected, result, rtol=1e-10, atol=1e-6)
>>>>>>> 47450718

    def test_estimate_shape_default_gradient_descent_sphere(self):
        dim = 5
        point_a = gs.array([1., 0., 0., 0., 0.])
        point_b = gs.array([0., 1., 0., 0., 0.])
        points = gs.array([point_a, point_b])

        mean = FrechetMean(metric=self.sphere.metric, method='default')
        mean.fit(points)
        result = mean.estimate_

        self.assertAllClose(gs.shape(result), (dim,))

    def test_estimate_shape_adaptive_gradient_descent_sphere(self):
        dim = 5
        point_a = gs.array([1., 0., 0., 0., 0.])
        point_b = gs.array([0., 1., 0., 0., 0.])
        points = gs.array([point_a, point_b])

        mean = FrechetMean(metric=self.sphere.metric, method='adaptive')
        mean.fit(points)
        result = mean.estimate_

        self.assertAllClose(gs.shape(result), (dim,))

    def test_estimate_and_belongs_default_gradient_descent_sphere(self):
        point_a = gs.array([1., 0., 0., 0., 0.])
        point_b = gs.array([0., 1., 0., 0., 0.])
        points = gs.array([point_a, point_b])

        mean = FrechetMean(metric=self.sphere.metric, method='default')
        mean.fit(points)

        result = self.sphere.belongs(mean.estimate_)
        expected = True
        self.assertAllClose(result, expected)

    def test_estimate_default_gradient_descent_so3(self):
        points = self.so3.random_uniform(2)

        mean_vec = FrechetMean(
            metric=self.so3.bi_invariant_metric, method='default')
        mean_vec.fit(points)

        logs = self.so3.bi_invariant_metric.log(points, mean_vec.estimate_)
        result = gs.sum(logs, axis=0)
        expected = gs.zeros_like(points[0])
        self.assertAllClose(result, expected)

    def test_estimate_and_belongs_default_gradient_descent_so3(self):
        point = self.so3.random_uniform(10)

        mean_vec = FrechetMean(
            metric=self.so3.bi_invariant_metric, method='default')
        mean_vec.fit(point)

        result = self.so3.belongs(mean_vec.estimate_)
        expected = True
        self.assertAllClose(result, expected)

    @geomstats.tests.np_and_tf_only
    def test_estimate_default_gradient_descent_so_matrix(self):
        points = self.so_matrix.random_uniform(2)

        mean_vec = FrechetMean(
            metric=self.so_matrix.bi_invariant_metric, method='default')
        mean_vec.fit(points)

        logs = self.so_matrix.bi_invariant_metric.log(
            points, mean_vec.estimate_)
        result = gs.sum(logs, axis=0)
        expected = gs.zeros_like(points[0])
        self.assertAllClose(result, expected, atol=1e-5)

    @geomstats.tests.np_and_tf_only
    def test_estimate_and_belongs_default_gradient_descent_so_matrix(self):
        point = self.so_matrix.random_uniform(10)

        mean = FrechetMean(
            metric=self.so_matrix.bi_invariant_metric, method='default')
        mean.fit(point)

        result = self.so_matrix.belongs(mean.estimate_)
        expected = True
        self.assertAllClose(result, expected)

    @geomstats.tests.np_and_tf_only
    def test_estimate_and_coincide_default_so_vec_and_mat(self):
        point = self.so_matrix.random_uniform(3)

        mean = FrechetMean(
            metric=self.so_matrix.bi_invariant_metric, method='default')
        mean.fit(point)
        expected = mean.estimate_

        mean_vec = FrechetMean(
            metric=self.so3.bi_invariant_metric, method='default')
        point_vec = self.so3.rotation_vector_from_matrix(point)
        mean_vec.fit(point_vec)
        result_vec = mean_vec.estimate_
        result = self.so3.matrix_from_rotation_vector(result_vec)

        self.assertAllClose(result, expected)

    def test_estimate_and_belongs_adaptive_gradient_descent_sphere(self):
        point_a = gs.array([1., 0., 0., 0., 0.])
        point_b = gs.array([0., 1., 0., 0., 0.])
        points = gs.array([point_a, point_b])

        mean = FrechetMean(metric=self.sphere.metric, method='adaptive')
        mean.fit(points)

        result = self.sphere.belongs(mean.estimate_)
        expected = True
        self.assertAllClose(result, expected)

    def test_variance_sphere(self):
        point = gs.array([0., 0., 0., 0., 1.])
        points = gs.array([point, point])

        result = variance(
            points, base_point=point, metric=self.sphere.metric)
        expected = gs.array(0.)

        self.assertAllClose(expected, result)

    def test_estimate_default_gradient_descent_sphere(self):
        point = gs.array([0., 0., 0., 0., 1.])
        points = gs.array([point, point])

        mean = FrechetMean(metric=self.sphere.metric, method='default')
        mean.fit(X=points)

        result = mean.estimate_
        expected = point

        self.assertAllClose(expected, result)

    def test_estimate_adaptive_gradient_descent_sphere(self):
        point = gs.array([0., 0., 0., 0., 1.])
        points = gs.array([point, point])

        mean = FrechetMean(metric=self.sphere.metric, method='adaptive')
        mean.fit(X=points)

        result = mean.estimate_
        expected = point

        self.assertAllClose(expected, result)

    def test_estimate_spd(self):
        point = SPDMatrices(3).random_uniform()
        points = gs.array([point, point])
        mean = FrechetMean(metric=SPDMetricAffine(3), point_type='matrix')
        mean.fit(X=points)
        result = mean.estimate_
        expected = point
        self.assertAllClose(expected, result)

    def test_variance_hyperbolic(self):
        point = gs.array([2., 1., 1., 1.])
        points = gs.array([point, point])
        result = variance(
            points, base_point=point, metric=self.hyperbolic.metric)
        expected = gs.array(0.)

        self.assertAllClose(result, expected)

    def test_estimate_hyperbolic(self):
        point = gs.array([2., 1., 1., 1.])
        points = gs.array([point, point])

        mean = FrechetMean(metric=self.hyperbolic.metric)
        mean.fit(X=points)
        expected = point

        result = mean.estimate_

        self.assertAllClose(result, expected)

    def test_estimate_and_belongs_hyperbolic(self):
        point_a = self.hyperbolic.random_uniform()
        point_b = self.hyperbolic.random_uniform()
        point_c = self.hyperbolic.random_uniform()
        points = gs.stack([point_a, point_b, point_c], axis=0)

        mean = FrechetMean(metric=self.hyperbolic.metric)
        mean.fit(X=points)

        result = self.hyperbolic.belongs(mean.estimate_)
        expected = True

        self.assertAllClose(result, expected)

    def test_mean_euclidean_shape(self):
        dim = 2
        point = gs.array([1., 4.])

        mean = FrechetMean(metric=self.euclidean.metric)
        points = [point, point, point]
        mean.fit(points)

        result = mean.estimate_

        self.assertAllClose(gs.shape(result), (dim,))

    def test_mean_euclidean(self):
        point = gs.array([1., 4.])

        mean = FrechetMean(metric=self.euclidean.metric)
        points = [point, point, point]
        mean.fit(points)

        result = mean.estimate_
        expected = point

        self.assertAllClose(result, expected)

        points = gs.array([
            [1., 2.],
            [2., 3.],
            [3., 4.],
            [4., 5.]])
        weights = gs.array([1., 2., 1., 2.])

        mean = FrechetMean(metric=self.euclidean.metric)
        mean.fit(points, weights=weights)

        result = mean.estimate_
        expected = gs.array([16. / 6., 22. / 6.])

        self.assertAllClose(result, expected)

    def test_variance_euclidean(self):
        points = gs.array([
            [1., 2.],
            [2., 3.],
            [3., 4.],
            [4., 5.]])
        weights = gs.array([1., 2., 1., 2.])
        base_point = gs.zeros(2)
        result = variance(
            points, weights=weights, base_point=base_point,
            metric=self.euclidean.metric)
        # we expect the average of the points' sq norms.
        expected = gs.array((1 * 5. + 2 * 13. + 1 * 25. + 2 * 41.) / 6.)

        self.assertAllClose(result, expected)

    def test_mean_matrices_shape(self):
        m, n = (2, 2)
        point = gs.array([
            [1., 4.],
            [2., 3.]])

        metric = MatricesMetric(m, n)
        mean = FrechetMean(metric=metric, point_type='matrix')
        points = [point, point, point]
        mean.fit(points)

        result = mean.estimate_

        self.assertAllClose(gs.shape(result), (m, n))

    def test_mean_matrices(self):
        m, n = (2, 2)
        point = gs.array([
            [1., 4.],
            [2., 3.]])

        metric = MatricesMetric(m, n)
        mean = FrechetMean(metric=metric, point_type='matrix')
        points = [point, point, point]
        mean.fit(points)

        result = mean.estimate_
        expected = point

        self.assertAllClose(result, expected)

    def test_mean_minkowski_shape(self):
        dim = 2
        point = gs.array([2., -math.sqrt(3)])
        points = [point, point, point]

        mean = FrechetMean(metric=self.minkowski.metric)
        mean.fit(points)
        result = mean.estimate_

        self.assertAllClose(gs.shape(result), (dim,))

    def test_mean_minkowski(self):
        point = gs.array([2., -math.sqrt(3)])
        points = [point, point, point]

        mean = FrechetMean(metric=self.minkowski.metric)
        mean.fit(points)
        result = mean.estimate_

        expected = point

        self.assertAllClose(result, expected)

        points = gs.array([
            [1., 0.],
            [2., math.sqrt(3)],
            [3., math.sqrt(8)],
            [4., math.sqrt(24)]])
        weights = gs.array([1., 2., 1., 2.])

        mean = FrechetMean(metric=self.minkowski.metric)
        mean.fit(points, weights=weights)
        result = mean.estimate_
        result = self.minkowski.belongs(result)
        expected = gs.array(True)

        self.assertAllClose(result, expected)

    def test_variance_minkowski(self):
        points = gs.array([
            [1., 0.],
            [2., math.sqrt(3)],
            [3., math.sqrt(8)],
            [4., math.sqrt(24)]])
        weights = gs.array([1., 2., 1., 2.])
        base_point = gs.array([-1., 0.])
        var = variance(
            points, weights=weights, base_point=base_point,
            metric=self.minkowski.metric)
        result = var != 0
        # we expect the average of the points' Minkowski sq norms.
        expected = True
        self.assertAllClose(result, expected)<|MERGE_RESOLUTION|>--- conflicted
+++ resolved
@@ -32,11 +32,7 @@
         estimator = FrechetMean(metric=self.sphere.metric, method='default')
 
         result = []
-<<<<<<< HEAD
-        for i in range(n_tests):
-=======
         for _ in range(n_tests):
->>>>>>> 47450718
             # take 2 random points, compute their mean, and verify that
             # log of each at the mean is opposite
             points = self.sphere.random_uniform(n_samples=2)
@@ -45,27 +41,16 @@
 
             logs = self.sphere.metric.log(point=points, base_point=mean)
             result.append(gs.linalg.norm(logs[1, :] + logs[0, :]))
-<<<<<<< HEAD
-
-        result = gs.array(result)
-        expected = gs.zeros(n_tests)
-        self.assertAllClose(expected, result)
-=======
         result = gs.stack(result)
         expected = gs.zeros(n_tests)
         self.assertAllClose(expected, result, rtol=1e-10, atol=1e-6)
->>>>>>> 47450718
 
     def test_logs_at_mean_adaptive_gradient_descent_sphere(self):
         n_tests = 10
         estimator = FrechetMean(metric=self.sphere.metric, method='adaptive')
 
         result = []
-<<<<<<< HEAD
-        for i in range(n_tests):
-=======
         for _ in range(n_tests):
->>>>>>> 47450718
             # take 2 random points, compute their mean, and verify that
             # log of each at the mean is opposite
             points = self.sphere.random_uniform(n_samples=2)
@@ -74,18 +59,10 @@
 
             logs = self.sphere.metric.log(point=points, base_point=mean)
             result.append(gs.linalg.norm(logs[1, :] + logs[0, :]))
-<<<<<<< HEAD
-=======
         result = gs.stack(result)
->>>>>>> 47450718
-
-        result = gs.array(result)
+
         expected = gs.zeros(n_tests)
-<<<<<<< HEAD
-        self.assertAllClose(expected, result)
-=======
         self.assertAllClose(expected, result, rtol=1e-10, atol=1e-6)
->>>>>>> 47450718
 
     def test_estimate_shape_default_gradient_descent_sphere(self):
         dim = 5
