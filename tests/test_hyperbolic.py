"""Unit tests for the Hyperbolic space."""

import math

import tests.helper as helper

import geomstats.backend as gs
import geomstats.tests

from geomstats.geometry.hyperboloid import Hyperboloid
from geomstats.geometry.poincare_ball import PoincareBall
from geomstats.geometry.minkowski import Minkowski

# Tolerance for errors on predicted vectors, relative to the *norm*
# of the vector, as opposed to the standard behavior of gs.allclose
# where it is relative to each element of the array

RTOL = 1e-6


class TestHyperbolicMethods(geomstats.tests.TestCase):
    def setUp(self):
        gs.random.seed(1234)
        self.dimension = 3
        self.space = Hyperboloid(dimension=self.dimension)
        self.metric = self.space.metric
        self.ball_manifold = PoincareBall(dimension=2)
        self.n_samples = 10

    def test_random_uniform_and_belongs(self):
        point = self.space.random_uniform()
        result = self.space.belongs(point)
        expected = gs.array([[True]])

        self.assertAllClose(result, expected)

    def test_random_uniform(self):
        result = self.space.random_uniform()

        self.assertAllClose(gs.shape(result), (1, self.dimension + 1))

    def test_projection_to_tangent_space(self):
        base_point = gs.array([1., 0., 0., 0.])
        self.assertTrue(gs.eval(self.space.belongs(base_point)))

        tangent_vec = self.space.projection_to_tangent_space(
            vector=gs.array([1., 2., 1., 3.]),
            base_point=base_point)

        result = self.metric.inner_product(tangent_vec, base_point)
        expected = helper.to_scalar(0.)

        self.assertAllClose(result, expected)

        result = self.space.projection_to_tangent_space(
            vector=gs.array([1., 2., 1., 3.]),
            base_point=base_point)
        expected = tangent_vec

        self.assertAllClose(result, expected)

    def test_intrinsic_and_extrinsic_coords(self):
        """
        Test that the composition of
        intrinsic_to_extrinsic_coords and
        extrinsic_to_intrinsic_coords
        gives the identity.
        """
        point_int = gs.ones(self.dimension)
        point_ext = self.space.from_coordinates(point_int, 'intrinsic')
        result = self.space.to_coordinates(point_ext, 'intrinsic')
        expected = point_int
        expected = helper.to_vector(expected)
        self.assertAllClose(result, expected)

        point_ext = gs.array([2.0, 1.0, 1.0, 1.0])
        point_int = self.space.to_coordinates(point_ext, 'intrinsic')
        result = self.space.from_coordinates(point_int, 'intrinsic')
        expected = point_ext
        expected = helper.to_vector(expected)

        self.assertAllClose(result, expected)

    def test_intrinsic_and_extrinsic_coords_vectorization(self):
        """
        Test that the composition of
        intrinsic_to_extrinsic_coords and
        extrinsic_to_intrinsic_coords
        gives the identity.
        """
        point_int = gs.array([[.1, 0., 0., .1, 0., 0.],
                              [.1, .1, .1, .4, .1, 0.],
                              [.1, .3, 0., .1, 0., 0.],
                              [-0.1, .1, -.4, .1, -.01, 0.],
                              [0., 0., .1, .1, -0.08, -0.1],
                              [.1, .1, .1, .1, 0., -0.5]])
        point_ext = self.space.from_coordinates(point_int, 'intrinsic')
        result = self.space.to_coordinates(point_ext, 'intrinsic')
        expected = point_int
        expected = helper.to_vector(expected)

        self.assertAllClose(result, expected)

        point_ext = gs.array([[2., 1., 1., 1.],
                              [4., 1., 3., math.sqrt(5.)],
                              [3., 2., 0., 2.]])
        point_int = self.space.to_coordinates(point_ext, 'intrinsic')
        result = self.space.from_coordinates(point_int, 'intrinsic')
        expected = point_ext
        expected = helper.to_vector(expected)

        self.assertAllClose(result, expected)

    def test_log_and_exp_general_case(self):
        """
        Test that the Riemannian exponential
        and the Riemannian logarithm are inverse.

        Expect their composition to give the identity function.
        """
        # Riemannian Log then Riemannian Exp
        # General case
        base_point = gs.array([4.0, 1., 3.0, math.sqrt(5.)])
        point = gs.array([2.0, 1.0, 1.0, 1.0])

        log = self.metric.log(point=point, base_point=base_point)

        result = self.metric.exp(tangent_vec=log, base_point=base_point)
        expected = helper.to_vector(point)
        self.assertAllClose(result, expected)

    def test_exp_and_belongs(self):
        H2 = Hyperboloid(dimension=2)
        METRIC = H2.metric

        base_point = gs.array([1., 0., 0.])
        self.assertTrue(gs.eval(H2.belongs(base_point)))

        tangent_vec = H2.projection_to_tangent_space(
            vector=gs.array([1., 2., 1.]),
            base_point=base_point)
        exp = METRIC.exp(tangent_vec=tangent_vec,
                         base_point=base_point)
        self.assertTrue(gs.eval(H2.belongs(exp)))

    @geomstats.tests.np_and_pytorch_only
    def test_exp_vectorization(self):
        n_samples = 3
        dim = self.dimension + 1

        one_vec = gs.array([2.0, 1.0, 1.0, 1.0])
        one_base_point = gs.array([4.0, 3., 1.0, math.sqrt(5)])
        n_vecs = gs.array([[2., 1., 1., 1.],
                           [4., 1., 3., math.sqrt(5.)],
                           [3., 2., 0., 2.]])
        n_base_points = gs.array([
            [2.0, 0.0, 1.0, math.sqrt(2)],
            [5.0, math.sqrt(8), math.sqrt(8), math.sqrt(8)],
            [1.0, 0.0, 0.0, 0.0]])

        one_tangent_vec = self.space.projection_to_tangent_space(
            one_vec, base_point=one_base_point)
        result = self.metric.exp(one_tangent_vec, one_base_point)
        self.assertAllClose(gs.shape(result), (1, dim))

        n_tangent_vecs = self.space.projection_to_tangent_space(
            n_vecs, base_point=one_base_point)
        result = self.metric.exp(n_tangent_vecs, one_base_point)
        self.assertAllClose(gs.shape(result), (n_samples, dim))

        expected = gs.zeros((n_samples, dim))

        for i in range(n_samples):
            expected[i] = gs.eval(
                self.metric.exp(n_tangent_vecs[i], one_base_point))
        expected = helper.to_vector(gs.array(expected))
        self.assertAllClose(result, expected)

        one_tangent_vec = self.space.projection_to_tangent_space(
            one_vec, base_point=n_base_points)
        result = self.metric.exp(one_tangent_vec, n_base_points)
        self.assertAllClose(gs.shape(result), (n_samples, dim))

        expected = gs.zeros((n_samples, dim))
        for i in range(n_samples):
            expected[i] = gs.eval(self.metric.exp(one_tangent_vec[i],
                                  n_base_points[i]))
        expected = helper.to_vector(gs.array(expected))
        self.assertAllClose(result, expected)

        n_tangent_vecs = self.space.projection_to_tangent_space(
            n_vecs, base_point=n_base_points)
        result = self.metric.exp(n_tangent_vecs, n_base_points)
        self.assertAllClose(gs.shape(result), (n_samples, dim))

        expected = gs.zeros((n_samples, dim))
        for i in range(n_samples):
            expected[i] = gs.eval(self.metric.exp(n_tangent_vecs[i],
                                  n_base_points[i]))
        expected = helper.to_vector(gs.array(expected))
        self.assertAllClose(result, expected)

    def test_log_vectorization(self):
        n_samples = 3
        dim = self.dimension + 1

        one_point = gs.array([2.0, 1.0, 1.0, 1.0])
        one_base_point = gs.array([4.0, 3., 1.0, math.sqrt(5)])
        n_points = gs.array([[2.0, 1.0, 1.0, 1.0],
                             [4.0, 1., 3.0, math.sqrt(5)],
                             [3.0, 2.0, 0.0, 2.0]])
        n_base_points = gs.array([
            [2.0, 0.0, 1.0, math.sqrt(2)],
            [5.0, math.sqrt(8), math.sqrt(8), math.sqrt(8)],
            [1.0, 0.0, 0.0, 0.0]])

        result = self.metric.log(one_point, one_base_point)
        self.assertAllClose(gs.shape(result), (1, dim))

        result = self.metric.log(n_points, one_base_point)
        self.assertAllClose(gs.shape(result), (n_samples, dim))

        result = self.metric.log(one_point, n_base_points)
        self.assertAllClose(gs.shape(result), (n_samples, dim))

        result = self.metric.log(n_points, n_base_points)
        self.assertAllClose(gs.shape(result), (n_samples, dim))

    def test_inner_product(self):
        """
        Test that the inner product between two tangent vectors
        is the Minkowski inner product.
        """
        minkowski_space = Minkowski(self.dimension + 1)
        base_point = gs.array(
            [1.16563816, 0.36381045, -0.47000603, 0.07381469])

        tangent_vec_a = self.space.projection_to_tangent_space(
            vector=gs.array([10., 200., 1., 1.]),
            base_point=base_point)

        tangent_vec_b = self.space.projection_to_tangent_space(
            vector=gs.array([11., 20., -21., 0.]),
            base_point=base_point)

        result = self.metric.inner_product(
            tangent_vec_a, tangent_vec_b, base_point)

        expected = minkowski_space.metric.inner_product(
            tangent_vec_a, tangent_vec_b, base_point)

        self.assertAllClose(result, expected)

    def test_squared_norm_and_squared_dist(self):
        """
        Test that the squared distance between two points is
        the squared norm of their logarithm.
        """
        point_a = gs.array([2.0, 1.0, 1.0, 1.0])
        point_b = gs.array([4.0, 1., 3.0, math.sqrt(5)])
        log = self.metric.log(point=point_a, base_point=point_b)
        result = self.metric.squared_norm(vector=log)
        expected = self.metric.squared_dist(point_a, point_b)

        self.assertAllClose(result, expected)

    def test_norm_and_dist(self):
        """
        Test that the distance between two points is
        the norm of their logarithm.
        """
        point_a = gs.array([2.0, 1.0, 1.0, 1.0])
        point_b = gs.array([4.0, 1., 3.0, math.sqrt(5)])
        log = self.metric.log(point=point_a, base_point=point_b)
        result = self.metric.norm(vector=log)
        expected = self.metric.dist(point_a, point_b)

        self.assertAllClose(result, expected)

    def test_log_and_exp_edge_case(self):
        """
        Test that the Riemannian exponential
        and the Riemannian logarithm are inverse.

        Expect their composition to give the identity function.
        """
        # Riemannian Log then Riemannian Exp
        # Edge case: two very close points, base_point_2 and point_2,
        # form an angle < epsilon
        base_point_intrinsic = gs.array([1., 2., 3.])
        base_point =\
            self.space.from_coordinates(base_point_intrinsic, 'intrinsic')
        point_intrinsic = (base_point_intrinsic +
                           1e-12 * gs.array([-1., -2., 1.]))
        point =\
            self.space.from_coordinates(point_intrinsic, 'intrinsic')

        log = self.metric.log(point=point, base_point=base_point)
        result = self.metric.exp(tangent_vec=log, base_point=base_point)
        expected = point

        self.assertAllClose(result, expected)

    @geomstats.tests.np_and_tf_only
    def test_exp_and_log_and_projection_to_tangent_space_general_case(self):
        """
        Test that the Riemannian exponential
        and the Riemannian logarithm are inverse.

        Expect their composition to give the identity function.
        """
        # Riemannian Exp then Riemannian Log
        # General case
        base_point = gs.array([4.0, 1., 3.0, math.sqrt(5)])
        vector = gs.array([2.0, 1.0, 1.0, 1.0])
        vector = self.space.projection_to_tangent_space(
            vector=vector,
            base_point=base_point)
        exp = self.metric.exp(tangent_vec=vector, base_point=base_point)
        result = self.metric.log(point=exp, base_point=base_point)

        expected = vector
        self.assertAllClose(result, expected)

    def test_dist(self):
        # Distance between a point and itself is 0.
        point_a = gs.array([4.0, 1., 3.0, math.sqrt(5)])
        point_b = point_a
        result = self.metric.dist(point_a, point_b)
        expected = gs.array([[0]])
        self.assertAllClose(result, expected)

    @geomstats.tests.np_and_pytorch_only
    def test_dist_poincare(self):

        point_a = gs.array([0.5, 0.5])
        point_b = gs.array([0.5, -0.5])

        dist_a_b =\
            self.ball_manifold.metric.dist(point_a, point_b)

        result = dist_a_b
        expected = gs.array([[2.887270927429199]])

        self.assertAllClose(result, expected)

<<<<<<< HEAD
=======
    def test_exp_poincare(self):

        self.space.metric.coords_type = 'ball'
        result = 0
        expected = 0
        self.space.metric.coords_type = 'extrinsic'
        self.assertAllClose(result, expected)

>>>>>>> 9c3dd509
    @geomstats.tests.np_only
    def test_log_poincare(self):

        point = gs.array([[0.3, 0.5]])
        base_point = gs.array([[0.3, 0.3]])

        result = self.ball_manifold.metric.log(point, base_point)
        expected = gs.array([[-0.01733576, 0.21958634]])

        self.space.metric.coords_type = 'extrinsic'
        self.assertAllClose(result, expected)

    def test_exp_and_dist_and_projection_to_tangent_space(self):
        base_point = gs.array([4.0, 1., 3.0, math.sqrt(5)])
        vector = gs.array([0.001, 0., -.00001, -.00003])
        tangent_vec = self.space.projection_to_tangent_space(
            vector=vector,
            base_point=base_point)
        exp = self.metric.exp(tangent_vec=tangent_vec,
                              base_point=base_point)

        result = self.metric.dist(base_point, exp)
        sq_norm = self.metric.embedding_metric.squared_norm(
            tangent_vec)
        expected = sq_norm
        self.assertAllClose(result, expected, atol=1e-2)

    def test_geodesic_and_belongs(self):
        # TODO(nina): Fix this tests, as it fails when geodesic goes "too far"
        initial_point = gs.array([4.0, 1., 3.0, math.sqrt(5)])
        n_geodesic_points = 100
        vector = gs.array([1., 0., 0., 0.])

        initial_tangent_vec = self.space.projection_to_tangent_space(
            vector=vector,
            base_point=initial_point)
        geodesic = self.metric.geodesic(
            initial_point=initial_point,
            initial_tangent_vec=initial_tangent_vec)

        t = gs.linspace(start=0., stop=1., num=n_geodesic_points)
        points = geodesic(t)

        result = self.space.belongs(points)
        expected = gs.array(n_geodesic_points * [[True]])

        self.assertAllClose(expected, result)

    def test_exp_and_log_and_projection_to_tangent_space_edge_case(self):
        """
        Test that the Riemannian exponential and
        the Riemannian logarithm are inverse.

        Expect their composition to give the identity function.
        """
        # Riemannian Exp then Riemannian Log
        # Edge case: tangent vector has norm < epsilon
        base_point = gs.array([2., 1., 1., 1.])
        vector = 1e-10 * gs.array([.06, -51., 6., 5.])

        exp = self.metric.exp(tangent_vec=vector, base_point=base_point)
        result = self.metric.log(point=exp, base_point=base_point)
        expected = self.space.projection_to_tangent_space(
            vector=vector,
            base_point=base_point)

        self.assertAllClose(result, expected, atol=1e-8)

    @geomstats.tests.np_only
    def test_scaled_inner_product(self):
        base_point_intrinsic = gs.array([1, 1, 1])
        base_point = self.space.from_coordinates(
            base_point_intrinsic, "intrinsic")
        tangent_vec_a = gs.array([1, 2, 3, 4])
        tangent_vec_b = gs.array([5, 6, 7, 8])
        tangent_vec_a = self.space.projection_to_tangent_space(
            tangent_vec_a,
            base_point)
        tangent_vec_b = self.space.projection_to_tangent_space(
            tangent_vec_b,
            base_point)
        scale = 2
        default_space = Hyperboloid(dimension=self.dimension)
        scaled_space = Hyperboloid(dimension=self.dimension, scale=2)
        inner_product_default_metric = \
            default_space.metric.inner_product(
                tangent_vec_a,
                tangent_vec_b,
                base_point)
        inner_product_scaled_metric = \
            scaled_space.metric.inner_product(
                tangent_vec_a,
                tangent_vec_b,
                base_point)
        result = inner_product_scaled_metric
        expected = scale ** 2 * inner_product_default_metric
        self.assertAllClose(result, expected)

    @geomstats.tests.np_only
    def test_scaled_squared_norm(self):
        base_point_intrinsic = gs.array([1, 1, 1])
        base_point = self.space.from_coordinates(base_point_intrinsic,
                                                 'intrinsic')
        tangent_vec = gs.array([1, 2, 3, 4])
        tangent_vec = self.space.projection_to_tangent_space(
            tangent_vec, base_point)
        scale = 2
        default_space = Hyperboloid(dimension=self.dimension)
        scaled_space = Hyperboloid(dimension=self.dimension, scale=2)
        squared_norm_default_metric = default_space.metric.squared_norm(
            tangent_vec, base_point)
        squared_norm_scaled_metric = scaled_space.metric.squared_norm(
            tangent_vec, base_point)
        result = squared_norm_scaled_metric
        expected = scale ** 2 * squared_norm_default_metric
        self.assertAllClose(result, expected)

    @geomstats.tests.np_only
    def test_scaled_distance(self):
        point_a_intrinsic = gs.array([1, 2, 3])
        point_b_intrinsic = gs.array([4, 5, 6])
        point_a = self.space.from_coordinates(point_a_intrinsic, "intrinsic")
        point_b = self.space.from_coordinates(point_b_intrinsic, "intrinsic")
        scale = 2
        scaled_space = Hyperboloid(dimension=self.dimension, scale=2)
        distance_default_metric = self.space.metric.dist(point_a, point_b)
        distance_scaled_metric = scaled_space.metric.dist(point_a, point_b)
        result = distance_scaled_metric
        expected = scale * distance_default_metric
        self.assertAllClose(result, expected)

    @geomstats.tests.np_and_pytorch_only
    def test_ball_retraction(self):
        x = gs.array([[0.5, 0.6], [0.2, -0.1], [0.2, -0.4]])
        y = gs.array([[0.3, 0.5], [0.3, -0.6], [0.3, -0.3]])

        ball_metric = self.ball_manifold.metric
        tangent_vec = ball_metric.log(y, x)
        ball_metric.retraction(tangent_vec, x)<|MERGE_RESOLUTION|>--- conflicted
+++ resolved
@@ -344,17 +344,6 @@
 
         self.assertAllClose(result, expected)
 
-<<<<<<< HEAD
-=======
-    def test_exp_poincare(self):
-
-        self.space.metric.coords_type = 'ball'
-        result = 0
-        expected = 0
-        self.space.metric.coords_type = 'extrinsic'
-        self.assertAllClose(result, expected)
-
->>>>>>> 9c3dd509
     @geomstats.tests.np_only
     def test_log_poincare(self):
 
