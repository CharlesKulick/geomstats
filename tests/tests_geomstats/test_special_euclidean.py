"""Unit tests for special euclidean group in matrix representation."""

import itertools
import random
from contextlib import nullcontext as does_not_raise

import pytest

import geomstats.backend as gs
import geomstats.tests
from geomstats.geometry.invariant_metric import InvariantMetric
from geomstats.geometry.special_euclidean import (
    SpecialEuclidean,
    SpecialEuclideanMatrixCannonicalLeftMetric,
    SpecialEuclideanMatrixLieAlgebra,
)
from geomstats.geometry.special_orthogonal import SpecialOrthogonal
from geomstats.tests import tf_backend
from tests.conftest import Parametrizer, TestCase, np_backend
from tests.data_generation import (
    TestData,
    _LieGroupTestData,
    _MatrixLieAlgebraTestData,
    _RiemannianMetricTestData,
)
from tests.geometry_test_cases import (
    LieGroupTestCase,
    MatrixLieAlgebraTestCase,
    RiemannianMetricTestCase,
)


def group_useful_matrix(theta, elem_33=1.0):
    return gs.array(
        [
            [gs.cos(theta), -gs.sin(theta), 2.0],
            [gs.sin(theta), gs.cos(theta), 3.0],
            [0.0, 0.0, elem_33],
        ]
    )


def algebra_useful_matrix(theta, elem_33=0.0):
    return gs.array([[0.0, -theta, 2.0], [theta, 0.0, 3.0], [0.0, 0.0, elem_33]])


point_1 = gs.array([0.1, 0.2, 0.3])
point_2 = gs.array([0.5, 5.0, 60.0])

translation_large = gs.array([0.0, 5.0, 6.0])
translation_small = gs.array([0.0, 0.6, 0.7])

elements_all = {
    "translation_large": translation_large,
    "translation_small": translation_small,
    "point_1": point_1,
    "point_2": point_2,
}
elements = elements_all
if tf_backend():
    # Tf is extremely slow
    elements = {"point_1": point_1, "point_2": point_2}

elements_matrices_all = {
    key: SpecialEuclidean(2, point_type="vector").matrix_from_vector(elements_all[key])
    for key in elements_all
}
elements_matrices = elements_matrices_all

ATOL = 1e-5


class TestSpecialEuclidean(LieGroupTestCase, metaclass=Parametrizer):

    space = group = SpecialEuclidean
    skip_test_exp_then_log = tf_backend()
    skip_test_log_then_exp = tf_backend()

    class SpecialEuclideanTestData(_LieGroupTestData):
        n_list = random.sample(range(2, 4), 2)
        space_args_list = [(n,) for n in n_list] + [(2, "vector"), (3, "vector")]
        shape_list = [(n + 1, n + 1) for n in n_list] + [(3,)] + [(6,)]
        n_tangent_vecs_list = [2, 3] * 2
        n_points_list = [2, 3] * 2
        n_vecs_list = [2, 3] * 2

        def belongs_test_data(self):
            smoke_data = [
                dict(
                    n=2, mat=group_useful_matrix(gs.pi / 3, elem_33=1.0), expected=True
                ),
                dict(
                    n=2, mat=group_useful_matrix(gs.pi / 3, elem_33=0.0), expected=False
                ),
                dict(
                    n=2,
                    mat=[
                        group_useful_matrix(gs.pi / 3, elem_33=1.0),
                        group_useful_matrix(gs.pi / 3, elem_33=0.0),
                    ],
                    expected=[True, False],
                ),
            ]
            return self.generate_tests(smoke_data)

        def identity_test_data(self):
            smoke_data = [
                dict(n=2, expected=gs.eye(3)),
                dict(n=3, expected=gs.eye(4)),
                dict(n=10, expected=gs.eye(11)),
            ]
            return self.generate_tests(smoke_data)

        def is_tangent_test_data(self):
            theta = gs.pi / 3
            vec_1 = gs.array([[0.0, -theta, 2.0], [theta, 0.0, 3.0], [0.0, 0.0, 0.0]])
            vec_2 = gs.array([[0.0, -theta, 2.0], [theta, 0.0, 3.0], [0.0, 0.0, 1.0]])
            point = group_useful_matrix(theta)
            smoke_data = [
                dict(n=2, tangent_vec=point @ vec_1, base_point=point, expected=True),
                dict(n=2, tangent_vec=point @ vec_2, base_point=point, expected=False),
                dict(
                    n=2,
                    tangent_vec=[point @ vec_1, point @ vec_2],
                    base_point=point,
                    expected=[True, False],
                ),
            ]
            return self.generate_tests(smoke_data)

        def basis_representation_test_data(self):
            n_list = random.sample(range(2, 50), 10)
            n_samples = 100
            random_data = [
                dict(n=n, vec=gs.random.rand(n_samples, self.group.dim)) for n in n_list
            ]
            return self.generate_tests([], random_data)

        def metrics_default_point_type_test_data(self):
            n_list = random.sample(range(2, 5), 2)
            metric_str_list = [
                "left_canonical_metric",
                "right_canonical_metric",
                "metric",
            ]
            random_data = itertools.product(n_list, metric_str_list)
            return self.generate_tests([], random_data)

        def inverse_shape_test_data(self):
            n_list = random.sample(range(2, 50), 10)
            n_samples = 10
            random_data = [
                dict(
                    n=n,
                    points=SpecialEuclidean(n).random_point(n_samples),
                    expected=(n_samples, n + 1, n + 1),
                )
                for n in n_list
            ]
            return self.generate_tests([], random_data)

        def compose_shape_test_data(self):
            n_list = random.sample(range(2, 50), 10)
            n_samples = 10
            random_data = [
                dict(
                    n=n,
                    point_a=SpecialEuclidean(n).random_point(n_samples),
                    point_b=SpecialEuclidean(n).random_point(n_samples),
                    expected=(n_samples, n + 1, n + 1),
                )
                for n in n_list
            ]
            random_data += [
                dict(
                    n=n,
                    point_a=SpecialEuclidean(n).random_point(),
                    point_b=SpecialEuclidean(n).random_point(n_samples),
                    expected=(n_samples, n + 1, n + 1),
                )
                for n in n_list
            ]
            random_data += [
                dict(
                    n=n,
                    point_a=SpecialEuclidean(n).random_point(n_samples),
                    point_b=SpecialEuclidean(n).random_point(),
                    expected=(n_samples, n + 1, n + 1),
                )
                for n in n_list
            ]
            return self.generate_tests([], random_data)

        def random_point_belongs_test_data(self):
            smoke_space_args_list = [(2, True), (3, True), (2, False)]
            smoke_n_points_list = [1, 2, 1]
            return self._random_point_belongs_test_data(
                smoke_space_args_list,
                smoke_n_points_list,
                self.space_args_list,
                self.n_points_list,
            )

        def projection_belongs_test_data(self):
            return self._projection_belongs_test_data(
                self.space_args_list,
                self.shape_list,
                self.n_points_list,
                belongs_atol=1e-2,
            )

        def to_tangent_is_tangent_test_data(self):
            return self._to_tangent_is_tangent_test_data(
                SpecialEuclidean,
                self.space_args_list,
                self.shape_list,
                self.n_vecs_list,
            )

        def random_tangent_vec_is_tangent_test_data(self):
            return self._random_tangent_vec_is_tangent_test_data(
                SpecialEuclidean,
                self.space_args_list,
                self.n_vecs_list,
                is_tangent_atol=gs.atol * 100,
            )

        def exp_then_log_test_data(self):
            return self._exp_then_log_test_data(
                SpecialEuclidean,
                self.space_args_list,
                self.shape_list,
                self.n_tangent_vecs_list,
                amplitude=100,
                atol=gs.atol * 10000,
            )

        def log_then_exp_test_data(self):
            return self._log_then_exp_test_data(
                SpecialEuclidean,
                self.space_args_list,
                self.n_points_list,
                atol=gs.atol * 10000,
            )

        def regularize_test_data(self):
            smoke_data = [
                dict(
                    n=2,
                    point_type="vector",
                    point=elements_all["point_1"],
                    expected=elements_all["point_1"],
                )
            ]
            return self.generate_tests(smoke_data)

        def regularize_shape_test_data(self):
            smoke_data = [dict(n=2, point_type="vector", n_samples=3)]
            return self.generate_tests(smoke_data)

        def compose_point_invpoint_is_identity_test_data(self):
            n_list = random.sample(range(2, 5), 2)
            random_data = [
                dict(n=n, point_type="matrix", point=SpecialEuclidean(n).random_point())
                for n in n_list
            ]
            random_data += [
                dict(
                    n=2,
                    point_type="vector",
                    point=SpecialEuclidean(2, "vector").random_point(),
                )
            ]
            random_data += [
                dict(
                    n=3,
                    point_type="vector",
                    point=SpecialEuclidean(3, "vector").random_point(),
                )
            ]
            return self.generate_tests([], random_data)

        def compose_point_identity_is_point_test_data(self):
            return self.compose_point_invpoint_is_identity_test_data()

        def compose_identity_point_is_point_test_data(self):
            return self.compose_point_invpoint_is_identity_test_data()

        def compose_test_data(self):
            smoke_data = [
                dict(
                    n=2,
                    point_typ="vector",
                    point_1=elements_all["translation_small"],
                    point_2=elements_all["translation_large"],
                    expected=elements_all["translation_small"]
                    + elements_all["translation_large"],
                )
            ]
            return self.generate_tests(smoke_data)

        def group_exp_from_identity_test_data(self):
            smoke_data = [
                dict(
                    n=2,
                    point_type="vector",
                    tangent_vec=elements_all["translation_small"],
                    expected=elements_all["translation_small"],
                ),
                dict(
                    n=2,
                    point_type="vector",
                    tangent_vec=gs.stack([elements_all["translation_small"]] * 2),
                    expected=gs.stack([elements_all["translation_small"]] * 2),
                ),
            ]
            return self.generate_tests(smoke_data)

        def group_log_from_identity_test_data(self):
            smoke_data = [
                dict(
                    n=2,
                    point_type="vector",
                    point=elements_all["translation_small"],
                    expected=elements_all["translation_small"],
                ),
                dict(
                    n=2,
                    point_type="vector",
                    point=gs.stack([elements_all["translation_small"]] * 2),
                    expected=gs.stack([elements_all["translation_small"]] * 2),
                ),
            ]
            return self.generate_tests(smoke_data)

    testing_data = SpecialEuclideanTestData()

    def test_belongs(self, n, mat, expected):
        self.assertAllClose(
            SpecialEuclidean(n).belongs(gs.array(mat)), gs.array(expected)
        )

    def test_random_point_belongs(self, n, n_samples):
        group = self.cls(n)
        self.assertAllClose(gs.all(group(n).random_point(n_samples)), gs.array(True))

    def test_identity(self, n, expected):
        self.assertAllClose(SpecialEuclidean(n).identity, gs.array(expected))

    def test_is_tangent(self, n, tangent_vec, base_point, expected):
        result = SpecialEuclidean(n).is_tangent(
            gs.array(tangent_vec), gs.array(base_point)
        )
        self.assertAllClose(result, gs.array(expected))

    def test_compose_point_invpoint_is_identity(self, n, point_type, point):
        group = self.space(n, point_type)
        result = group.compose(gs.array(point), group.inverse(gs.array(point)))
        self.assertAllClose(result, group.identity)

    def test_compose_point_identity_is_point(self, n, point_type, point):
        group = self.space(n, point_type)
        result = group.compose(gs.array(point), group.identity)
        self.assertAllClose(result, point)

    def test_compose_identity_point_is_point(self, n, point_type, point):
        group = self.space(n, point_type)
        result = group.compose(group.identity, gs.array(point))
        self.assertAllClose(result, point)

    def test_metrics_default_point_type(self, n, metric_str):
        group = self.space(n)
        self.assertTrue(getattr(group, metric_str).default_point_type == "matrix")

    def test_inverse_shape(self, n, points, expected):
        group = self.space(n)
        self.assertAllClose(gs.shape(group.inverse(points)), expected)

    def test_compose_shape(self, n, point_a, point_b, expected):
        group = self.space(n)
        result = gs.shape(group.compose(gs.array(point_a), gs.array(point_b)))
        self.assertAllClose(result, expected)

    def test_regularize_shape(self, n, point_type, n_samples):
        group = self.space(n, point_type)
        points = group.random_point(n_samples=n_samples)
        regularized_points = group.regularize(points)

        self.assertAllClose(
            gs.shape(regularized_points),
            (n_samples, *group.get_point_type_shape()),
        )

    def test_compose(self, n, point_type, point_1, point_2, expected):
        group = self.space(n, point_type)
        result = group.compose(point_1, point_2)
        self.assertAllClose(result, expected)

    def test_group_exp_from_identity(self, n, point_type, tangent_vec, expected):
        group = self.space(n, point_type)
        result = group.exp(base_point=group.identity, tangent_vec=tangent_vec)
        self.assertAllClose(result, expected)

    def test_group_log_from_identity(self, n, point_type, point, expected):
        group = self.space(n, point_type)
        result = group.log(base_point=group.identity, point=point)
        self.assertAllClose(result, expected)


class TestSpecialEuclideanMatrixLieAlgebra(
    MatrixLieAlgebraTestCase, metaclass=Parametrizer
):
    space = algebra = SpecialEuclideanMatrixLieAlgebra

    class SpecialEuclideanMatrixLieAlgebraTestData(_MatrixLieAlgebraTestData):
        n_list = random.sample(range(2, 5), 2)
        space_args_list = [(n,) for n in n_list]
        shape_list = [(n + 1, n + 1) for n in n_list]
        n_points_list = random.sample(range(2, 5), 2)
        n_vecs_list = random.sample(range(2, 5), 2)

        def belongs_test_data(self):
            theta = gs.pi / 3
            smoke_data = [
                dict(n=2, vec=algebra_useful_matrix(theta, elem_33=0.0), expected=True),
                dict(
                    n=2, vec=algebra_useful_matrix(theta, elem_33=1.0), expected=False
                ),
                dict(
                    n=2,
                    vec=[
                        algebra_useful_matrix(theta, elem_33=0.0),
                        algebra_useful_matrix(theta, elem_33=1.0),
                    ],
                    expected=[True, False],
                ),
            ]
            return self.generate_tests(smoke_data)

        def dim_test_data(self):
            smoke_data = [
                dict(n=2, expected=3),
                dict(n=3, expected=6),
                dict(n=10, expected=55),
            ]
            return self.generate_tests(smoke_data)

        def basis_representation_then_matrix_representation_test_data(self):
            return self._basis_representation_then_matrix_representation_test_data(
                SpecialEuclideanMatrixLieAlgebra,
                self.space_args_list,
                self.n_points_list,
            )

        def matrix_representation_then_basis_representation_test_data(self):
            return self._matrix_representation_then_basis_representation_test_data(
                SpecialEuclideanMatrixLieAlgebra,
                self.space_args_list,
                self.n_points_list,
            )

        def basis_belongs_test_data(self):
            return self._basis_belongs_test_data(self.space_args_list)

        def basis_cardinality_test_data(self):
            return self._basis_cardinality_test_data(self.space_args_list)

        def random_point_belongs_test_data(self):
            smoke_space_args_list = [(2,), (3,)]
            smoke_n_points_list = [1, 2]
            return self._random_point_belongs_test_data(
                smoke_space_args_list,
                smoke_n_points_list,
                self.space_args_list,
                self.n_points_list,
            )

        def projection_belongs_test_data(self):
            return self._projection_belongs_test_data(
                self.space_args_list, self.shape_list, self.n_points_list
            )

        def to_tangent_is_tangent_test_data(self):
            return self._to_tangent_is_tangent_test_data(
                SpecialEuclideanMatrixLieAlgebra,
                self.space_args_list,
                self.shape_list,
                self.n_vecs_list,
            )

        def random_tangent_vec_is_tangent_test_data(self):
            return self._random_tangent_vec_is_tangent_test_data(
                SpecialEuclideanMatrixLieAlgebra, self.space_args_list, self.n_vecs_list
            )

    testing_data = SpecialEuclideanMatrixLieAlgebraTestData()

    def test_dim(self, n, expected):
        algebra = self.space(n)
        self.assertAllClose(algebra.dim, expected)

    def test_belongs(self, n, vec, expected):
        algebra = self.space(n)
        self.assertAllClose(algebra.belongs(gs.array(vec)), gs.array(expected))


class TestSpecialEuclideanMatrixCanonicalLeftMetric(
    RiemannianMetricTestCase,
    metaclass=Parametrizer,
):

    metric = connection = SpecialEuclideanMatrixCannonicalLeftMetric
    skip_test_exp_geodesic_ivp = True
    skip_test_exp_shape = True

    class SpecialEuclideanMatrixCanonicalLeftMetricTestData(_RiemannianMetricTestData):
        n_list = random.sample(range(2, 5), 2)
        metric_args_list = [(SpecialEuclidean(n),) for n in n_list]
        shape_list = [(n + 1, n + 1) for n in n_list]
        space_list = [SpecialEuclidean(n) for n in n_list]
        n_points_list = [2, 3]
        n_tangent_vecs_list = [2, 3]
        n_points_a_list = [2, 3]
        n_points_b_list = [1]
        alpha_list = [1] * 2
        n_rungs_list = [1] * 2
        scheme_list = ["pole"] * 2

        def left_metric_wrong_group_test_data(self):
            smoke_data = [
                dict(group=SpecialEuclidean(2), expected=does_not_raise()),
                dict(group=SpecialEuclidean(3), expected=does_not_raise()),
                dict(
                    group=SpecialEuclidean(2, point_type="vector"),
                    expected=pytest.raises(ValueError),
                ),
                dict(group=SpecialOrthogonal(3), expected=pytest.raises(ValueError)),
            ]
            return self.generate_tests(smoke_data)

        def exp_shape_test_data(self):
            return self._exp_shape_test_data(
                self.metric_args_list, self.space_list, self.shape_list
            )

        def log_shape_test_data(self):
            return self._log_shape_test_data(
                self.metric_args_list,
                self.space_list,
            )

        def squared_dist_is_symmetric_test_data(self):
            return self._squared_dist_is_symmetric_test_data(
                self.metric_args_list,
                self.space_list,
                self.n_points_a_list,
                self.n_points_b_list,
                atol=gs.atol * 1000,
            )

        def exp_belongs_test_data(self):
            return self._exp_belongs_test_data(
                self.metric_args_list,
                self.space_list,
                self.shape_list,
                self.n_tangent_vecs_list,
                belongs_atol=gs.atol * 1000,
            )

        def log_is_tangent_test_data(self):
            return self._log_is_tangent_test_data(
                self.metric_args_list,
                self.space_list,
                self.n_points_list,
                is_tangent_atol=gs.atol * 1000,
            )

        def geodesic_ivp_belongs_test_data(self):
            return self._geodesic_ivp_belongs_test_data(
                self.metric_args_list,
                self.space_list,
                self.shape_list,
                self.n_points_list,
                belongs_atol=gs.atol * 100,
            )

        def geodesic_bvp_belongs_test_data(self):
            return self._geodesic_bvp_belongs_test_data(
                self.metric_args_list,
                self.space_list,
                self.n_points_list,
                belongs_atol=gs.atol * 100,
            )

        def log_then_exp_test_data(self):
            return self._log_then_exp_test_data(
                self.metric_args_list,
                self.space_list,
                self.n_points_list,
                rtol=gs.rtol * 100,
                atol=gs.atol * 100,
            )

        def exp_then_log_test_data(self):
            return self._exp_then_log_test_data(
                self.metric_args_list,
                self.space_list,
                self.shape_list,
                self.n_tangent_vecs_list,
                amplitude=10,
                rtol=gs.rtol * 100,
                atol=gs.atol * 100,
            )

        def exp_ladder_parallel_transport_test_data(self):
            return self._exp_ladder_parallel_transport_test_data(
                self.metric_args_list,
                self.space_list,
                self.shape_list,
                self.n_tangent_vecs_list,
                self.n_rungs_list,
                self.alpha_list,
                self.scheme_list,
            )

        def exp_geodesic_ivp_test_data(self):
            return self._exp_geodesic_ivp_test_data(
                self.metric_args_list,
                self.space_list,
                self.shape_list,
                self.n_tangent_vecs_list,
                self.n_points_list,
                rtol=gs.rtol * 100,
                atol=gs.atol * 100,
            )

        def parallel_transport_ivp_is_isometry_test_data(self):
            return self._parallel_transport_ivp_is_isometry_test_data(
                self.metric_args_list,
                self.space_list,
                self.shape_list,
                self.n_points_list,
                is_tangent_atol=gs.atol * 1000,
                atol=gs.atol * 1000,
            )

        def parallel_transport_bvp_is_isometry_test_data(self):
            return self._parallel_transport_bvp_is_isometry_test_data(
                self.metric_args_list,
                self.space_list,
                self.shape_list,
                self.n_points_list,
                is_tangent_atol=gs.atol * 1000,
                atol=gs.atol * 1000,
            )

    testing_data = SpecialEuclideanMatrixCanonicalLeftMetricTestData()

    def test_left_metric_wrong_group(self, group, expected):
        with expected:
            self.metric(group)


class TestSpecialEuclideanMatrixCanonicalRightMetric(
    RiemannianMetricTestCase,
    metaclass=Parametrizer,
):

    metric = connection = InvariantMetric
    skip_test_exp_geodesic_ivp = True
    skip_test_exp_shape = np_backend()
    skip_test_log_shape = np_backend()
    skip_test_parallel_transport_ivp_is_isometry = True
    skip_test_parallel_transport_bvp_is_isometry = True
<<<<<<< HEAD
    skip_test_squared_dist_is_symmetric = np_backend()
    skip_test_exp_then_log = True
    skip_test_log_then_exp = True
=======
    skip_test_exp_log_composition = True
    skip_test_log_exp_composition = True
>>>>>>> 8b211385
    skip_test_log_is_tangent = np_backend()
    skip_test_geodesic_bvp_belongs = np_backend()
    skip_test_exp_ladder_parallel_transport = np_backend()
    skip_test_geodesic_ivp_belongs = True
    skip_test_exp_belongs = np_backend()
    skip_test_squared_dist_is_symmetric = True

    class SpecialEuclideanMatrixCanonicalRightMetricTestData(_RiemannianMetricTestData):
        n_list = [2]
        metric_args_list = [
            (SpecialEuclidean(n), gs.eye(SpecialEuclidean(n).dim), "right")
            for n in n_list
        ]
        shape_list = [(n + 1, n + 1) for n in n_list]
        space_list = [SpecialEuclidean(n) for n in n_list]
        n_points_list = random.sample(range(1, 4), 1)
        n_tangent_vecs_list = random.sample(range(1, 4), 1)
        n_points_a_list = random.sample(range(1, 4), 1)
        n_points_b_list = [1]
        alpha_list = [1] * 1
        n_rungs_list = [1] * 1
        scheme_list = ["pole"] * 1

        def exp_shape_test_data(self):
            return self._exp_shape_test_data(
                self.metric_args_list, self.space_list, self.shape_list
            )

        def log_shape_test_data(self):
            return self._log_shape_test_data(
                self.metric_args_list,
                self.space_list,
            )

        def squared_dist_is_symmetric_test_data(self):
            return self._squared_dist_is_symmetric_test_data(
                self.metric_args_list,
                self.space_list,
                self.n_points_a_list,
                self.n_points_b_list,
                atol=gs.atol * 1000,
            )

        def exp_belongs_test_data(self):
            return self._exp_belongs_test_data(
                self.metric_args_list,
                self.space_list,
                self.shape_list,
                self.n_tangent_vecs_list,
                belongs_atol=1e-3,
            )

        def log_is_tangent_test_data(self):
            return self._log_is_tangent_test_data(
                self.metric_args_list,
                self.space_list,
                self.n_points_list,
                is_tangent_atol=gs.atol * 1000,
            )

        def geodesic_ivp_belongs_test_data(self):
            return self._geodesic_ivp_belongs_test_data(
                self.metric_args_list,
                self.space_list,
                self.shape_list,
                self.n_points_list,
                belongs_atol=1e-3,
            )

        def geodesic_bvp_belongs_test_data(self):
            return self._geodesic_bvp_belongs_test_data(
                self.metric_args_list,
                self.space_list,
                self.n_points_list,
                belongs_atol=1e-3,
            )

        def log_then_exp_test_data(self):
            return self._log_then_exp_test_data(
                self.metric_args_list,
                self.space_list,
                self.n_points_list,
                rtol=gs.rtol * 100000,
                atol=gs.atol * 100000,
            )

        def exp_then_log_test_data(self):
            return self._exp_then_log_test_data(
                self.metric_args_list,
                self.space_list,
                self.shape_list,
                self.n_tangent_vecs_list,
                amplitude=100.0,
                rtol=gs.rtol * 10000,
                atol=gs.atol * 100000,
            )

        def exp_ladder_parallel_transport_test_data(self):
            return self._exp_ladder_parallel_transport_test_data(
                self.metric_args_list,
                self.space_list,
                self.shape_list,
                self.n_tangent_vecs_list,
                self.n_rungs_list,
                self.alpha_list,
                self.scheme_list,
            )

        def exp_geodesic_ivp_test_data(self):
            return self._exp_geodesic_ivp_test_data(
                self.metric_args_list,
                self.space_list,
                self.shape_list,
                self.n_tangent_vecs_list,
                self.n_points_list,
                rtol=gs.rtol * 100,
                atol=gs.atol * 100,
            )

        def parallel_transport_ivp_is_isometry_test_data(self):
            return self._parallel_transport_ivp_is_isometry_test_data(
                self.metric_args_list,
                self.space_list,
                self.shape_list,
                self.n_points_list,
                is_tangent_atol=gs.atol * 1000,
                atol=gs.atol * 1000,
            )

        def parallel_transport_bvp_is_isometry_test_data(self):
            return self._parallel_transport_bvp_is_isometry_test_data(
                self.metric_args_list,
                self.space_list,
                self.shape_list,
                self.n_points_list,
                is_tangent_atol=gs.atol * 1000,
                atol=gs.atol * 1000,
            )

        def right_exp_coincides_test_data(self):
            smoke_data = [
                dict(
                    n=2,
                    initial_vec=gs.array([gs.pi / 2, 1.0, 1.0]),
                )
            ]
            return self.generate_tests(smoke_data)

    testing_data = SpecialEuclideanMatrixCanonicalRightMetricTestData()

    def test_right_exp_coincides(self, n, initial_vec):
        group = SpecialEuclidean(n=n)
        vector_group = SpecialEuclidean(n=n, point_type="vector")
        initial_matrix_vec = group.lie_algebra.matrix_representation(initial_vec)
        vector_exp = vector_group.right_canonical_metric.exp(initial_vec)
        result = group.right_canonical_metric.exp(initial_matrix_vec, n_steps=25)
        expected = vector_group.matrix_from_vector(vector_exp)
        self.assertAllClose(result, expected, atol=1e-6)


class TestSpecialEuclidean3Vectors(TestCase, metaclass=Parametrizer):
    space = SpecialEuclidean

    class SpecialEuclidean3VectorsTestData(TestData):
        group = SpecialEuclidean(n=3, point_type="vector")
        angle_0 = gs.zeros(6)
        angle_close_0 = 1e-10 * gs.array([1.0, -1.0, 1.0, 0.0, 0.0, 0.0]) + gs.array(
            [0.0, 0.0, 0.0, 1.0, 5.0, 2]
        )
        angle_close_pi_low = (gs.pi - 1e-9) / gs.sqrt(2.0) * gs.array(
            [0.0, 1.0, -1.0, 0.0, 0.0, 0.0]
        ) + gs.array([0.0, 0.0, 0.0, -100.0, 0.0, 2.0])
        angle_pi = gs.pi / gs.sqrt(3.0) * gs.array(
            [1.0, 1.0, -1.0, 0.0, 0.0, 0.0]
        ) + gs.array([0.0, 0.0, 0.0, -10.2, 0.0, 2.6])
        angle_close_pi_high = (gs.pi + 1e-9) / gs.sqrt(3.0) * gs.array(
            [-1.0, 1.0, -1.0, 0.0, 0.0, 0.0]
        ) + gs.array([0.0, 0.0, 0.0, -100.0, 0.0, 2.0])
        angle_in_pi_2pi = (gs.pi + 0.3) / gs.sqrt(5.0) * gs.array(
            [-2.0, 1.0, 0.0, 0.0, 0.0, 0.0]
        ) + gs.array([0.0, 0.0, 0.0, -100.0, 0.0, 2.0])
        angle_close_2pi_low = (2 * gs.pi - 1e-9) / gs.sqrt(6.0) * gs.array(
            [2.0, 1.0, -1.0, 0.0, 0.0, 0.0]
        ) + gs.array([0.0, 0.0, 0.0, 8.0, 555.0, -2.0])
        angle_2pi = 2.0 * gs.pi / gs.sqrt(3.0) * gs.array(
            [1.0, 1.0, -1.0, 0.0, 0.0, 0.0]
        ) + gs.array([0.0, 0.0, 0.0, 1.0, 8.0, -10.0])
        angle_close_2pi_high = (2.0 * gs.pi + 1e-9) / gs.sqrt(2.0) * gs.array(
            [1.0, 0.0, -1.0, 0.0, 0.0, 0.0]
        ) + gs.array([0.0, 0.0, 0.0, 1.0, 8.0, -10.0])

        point_1 = gs.array([0.1, 0.2, 0.3, 0.4, 0.5, 0.6])
        point_2 = gs.array([0.5, 0.0, -0.3, 0.4, 5.0, 60.0])

        translation_large = gs.array([0.0, 0.0, 0.0, 0.4, 0.5, 0.6])
        translation_small = gs.array([0.0, 0.0, 0.0, 0.5, 0.6, 0.7])
        rot_with_parallel_trans = gs.array([gs.pi / 3.0, 0.0, 0.0, 1.0, 0.0, 0.0])

        elements_all = {
            "angle_0": angle_0,
            "angle_close_0": angle_close_0,
            "angle_close_pi_low": angle_close_pi_low,
            "angle_pi": angle_pi,
            "angle_close_pi_high": angle_close_pi_high,
            "angle_in_pi_2pi": angle_in_pi_2pi,
            "angle_close_2pi_low": angle_close_2pi_low,
            "angle_2pi": angle_2pi,
            "angle_close_2pi_high": angle_close_2pi_high,
            "translation_large": translation_large,
            "translation_small": translation_small,
            "point_1": point_1,
            "point_2": point_2,
            "rot_with_parallel_trans": rot_with_parallel_trans,
        }
        elements = elements_all
        if geomstats.tests.tf_backend():
            # Tf is extremely slow
            elements = {
                "point_1": point_1,
                "point_2": point_2,
                "angle_close_pi_low": angle_close_pi_low,
            }

        # Metrics - only diagonals
        diag_mat_at_identity = gs.eye(6) * gs.array([2.0, 2.0, 2.0, 3.0, 3.0, 3.0])

        left_diag_metric = InvariantMetric(
            group=group,
            metric_mat_at_identity=diag_mat_at_identity,
            left_or_right="left",
        )
        right_diag_metric = InvariantMetric(
            group=group,
            metric_mat_at_identity=diag_mat_at_identity,
            left_or_right="right",
        )

        metrics_all = {
            "left_canonical": group.left_canonical_metric,
            "right_canonical": group.right_canonical_metric,
            "left_diag": left_diag_metric,
            "right_diag": right_diag_metric,
        }
        # FIXME:
        # 'left': left_metric,
        # 'right': right_metric}
        metrics = metrics_all
        if geomstats.tests.tf_backend():
            metrics = {"left_diag": left_diag_metric}

        angles_close_to_pi_all = [
            "angle_close_pi_low",
            "angle_pi",
            "angle_close_pi_high",
        ]
        angles_close_to_pi = angles_close_to_pi_all
        if geomstats.tests.tf_backend():
            angles_close_to_pi = ["angle_close_pi_low"]

        def log_then_exp_right_with_angles_close_to_pi_test_data(self):
            smoke_data = []
            for metric in list(self.metrics.values()) + [SpecialEuclidean(3, "vector")]:
                for base_point in self.elements.values():
                    for element_type in self.angles_close_to_pi:
                        point = self.elements[element_type]
                        smoke_data.append(
                            dict(
                                metric=metric,
                                point=point,
                                base_point=base_point,
                            )
                        )
            return self.generate_tests(smoke_data)

        def log_then_exp_test_data(self):
            smoke_data = []
            for metric in list(self.metrics.values()) + [SpecialEuclidean(3, "vector")]:
                for base_point in self.elements.values():
                    for element_type in self.elements:
                        if element_type in self.angles_close_to_pi:
                            continue
                        point = self.elements[element_type]
                        smoke_data.append(
                            dict(
                                metric=metric,
                                point=point,
                                base_point=base_point,
                            )
                        )
            return self.generate_tests(smoke_data)

        def exp_then_log_with_angles_close_to_pi_test_data(self):
            smoke_data = []
            for metric in self.metrics_all.values():
                for base_point in self.elements.values():
                    for element_type in self.angles_close_to_pi:
                        tangent_vec = self.elements_all[element_type]
                        smoke_data.append(
                            dict(
                                metric=metric,
                                tangent_vec=tangent_vec,
                                base_point=base_point,
                            )
                        )
            return self.generate_tests(smoke_data)

        def exp_then_log_test_data(self):
            smoke_data = []
            for metric in [
                self.metrics_all["left_canonical"],
                self.metrics_all["left_diag"],
            ]:
                for base_point in self.elements.values():
                    for element_type in self.elements:
                        if element_type in self.angles_close_to_pi:
                            continue
                        tangent_vec = self.elements[element_type]
                        smoke_data.append(
                            dict(
                                metric=metric,
                                tangent_vec=tangent_vec,
                                base_point=base_point,
                            )
                        )
            return self.generate_tests(smoke_data)

        def exp_test_data(self):
            rot_vec_base_point = gs.array([0.0, 0.0, 0.0])
            translation_base_point = gs.array([4.0, -1.0, 10000.0])
            transfo_base_point = gs.concatenate(
                [rot_vec_base_point, translation_base_point], axis=0
            )

            # Tangent vector is a translation (no infinitesimal rotational part)
            # Expect the sum of the translation
            # with the translation of the reference point
            rot_vec = gs.array([0.0, 0.0, 0.0])
            translation = gs.array([1.0, 0.0, -3.0])
            tangent_vec = gs.concatenate([rot_vec, translation], axis=0)
            expected = gs.concatenate(
                [gs.array([0.0, 0.0, 0.0]), gs.array([5.0, -1.0, 9997.0])], axis=0
            )
            smoke_data = [
                dict(
                    metric=self.metrics_all["left_canonical"],
                    tangent_vec=tangent_vec,
                    base_point=transfo_base_point,
                    expected=expected,
                ),
                dict(
                    metric=self.group,
                    tangent_vec=self.elements_all["translation_small"],
                    base_point=self.elements_all["translation_large"],
                    expected=self.elements_all["translation_large"]
                    + self.elements_all["translation_small"],
                ),
            ]
            return self.generate_tests(smoke_data)

        def log_test_data(self):
            rot_vec_base_point = gs.array([0.0, 0.0, 0.0])
            translation_base_point = gs.array([4.0, 0.0, 0.0])
            transfo_base_point = gs.concatenate(
                [rot_vec_base_point, translation_base_point], axis=0
            )

            # Point is a translation (no rotational part)
            # Expect the difference of the translation
            # by the translation of the reference point
            rot_vec = gs.array([0.0, 0.0, 0.0])
            translation = gs.array([-1.0, -1.0, -1.2])
            point = gs.concatenate([rot_vec, translation], axis=0)

            expected = gs.concatenate(
                [gs.array([0.0, 0.0, 0.0]), gs.array([-5.0, -1.0, -1.2])], axis=0
            )
            smoke_data = [
                dict(
                    metric=self.metrics_all["left_canonical"],
                    point=point,
                    base_point=transfo_base_point,
                    expected=expected,
                ),
                dict(
                    metric=self.group,
                    point=self.elements_all["translation_large"],
                    base_point=self.elements_all["translation_small"],
                    expected=self.elements_all["translation_large"]
                    - self.elements_all["translation_small"],
                ),
            ]
            return self.generate_tests(smoke_data)

        def regularize_extreme_cases_test_data(self):
            smoke_data = []
            for angle_type in ["angle_close_0", "angle_close_pi_low", "angle_0"]:
                point = self.elements_all[angle_type]
                smoke_data += [dict(point=point, expected=point)]

            if not geomstats.tests.tf_backend():
                angle_type = "angle_pi"
                point = self.elements_all[angle_type]
                smoke_data += [dict(point=point, expected=point)]

                angle_type = "angle_close_pi_high"
                point = self.elements_all[angle_type]

                norm = gs.linalg.norm(point[:3])
                expected_rot = gs.concatenate(
                    [point[:3] / norm * (norm - 2 * gs.pi), gs.zeros(3)], axis=0
                )
                expected_trans = gs.concatenate([gs.zeros(3), point[3:6]], axis=0)
                expected = expected_rot + expected_trans
                smoke_data += [dict(point=point, expected=expected)]

                in_pi_2pi = ["angle_in_pi_2pi", "angle_close_2pi_low"]

                for angle_type in in_pi_2pi:
                    point = self.elements_all[angle_type]
                    angle = gs.linalg.norm(point[:3])
                    new_angle = gs.pi - (angle - gs.pi)

                    expected_rot = gs.concatenate(
                        [-new_angle * (point[:3] / angle), gs.zeros(3)], axis=0
                    )
                    expected_trans = gs.concatenate([gs.zeros(3), point[3:6]], axis=0)
                    expected = expected_rot + expected_trans
                    smoke_data += [dict(point=point, expected=expected)]

                angle_type = "angle_2pi"
                point = self.elements_all[angle_type]

                expected = gs.concatenate([gs.zeros(3), point[3:6]], axis=0)
                smoke_data += [dict(point=point, expected=expected)]

                angle_type = "angle_close_2pi_high"
                point = self.elements_all[angle_type]
                angle = gs.linalg.norm(point[:3])
                new_angle = angle - 2 * gs.pi

                expected_rot = gs.concatenate(
                    [new_angle * point[:3] / angle, gs.zeros(3)], axis=0
                )
                expected_trans = gs.concatenate([gs.zeros(3), point[3:6]], axis=0)
                expected = expected_rot + expected_trans
                smoke_data += [dict(point=point, expected=expected)]
            return self.generate_tests(smoke_data)

    testing_data = SpecialEuclidean3VectorsTestData()

    @geomstats.tests.np_and_autograd_only
    def test_log_then_exp(self, metric, point, base_point):
        """
        Test that the Riemannian right exponential and the
        Riemannian right logarithm are inverse.
        Expect their composition to give the identity function.
        """
        group = SpecialEuclidean(3, "vector")
        result = metric.exp(metric.log(point, base_point), base_point)
        expected = group.regularize(point)
        expected = gs.cast(expected, gs.float64)
        norm = gs.linalg.norm(expected)
        atol = ATOL
        if norm != 0:
            atol = ATOL * norm
        self.assertAllClose(result, expected, atol=atol)

    @geomstats.tests.np_and_autograd_only
    def test_log_then_exp_right_with_angles_close_to_pi(
        self, metric, point, base_point
    ):
        group = SpecialEuclidean(3, "vector")
        result = metric.exp(metric.log(point, base_point), base_point)
        expected = group.regularize(point)

        inv_expected = gs.concatenate([-expected[:3], expected[3:6]])

        norm = gs.linalg.norm(expected)
        atol = ATOL
        if norm != 0:
            atol = ATOL * norm

        self.assertTrue(
            gs.allclose(result, expected, atol=atol)
            or gs.allclose(result, inv_expected, atol=atol)
        )

    @geomstats.tests.np_and_autograd_only
    def test_exp_then_log_with_angles_close_to_pi(
        self, metric, tangent_vec, base_point
    ):
        """
        Test that the Riemannian left exponential and the
        Riemannian left logarithm are inverse.
        Expect their composition to give the identity function.
        """
        group = SpecialEuclidean(3, "vector")
        result = metric.log(metric.exp(tangent_vec, base_point), base_point)

        expected = group.regularize_tangent_vec(
            tangent_vec=tangent_vec, base_point=base_point, metric=metric
        )

        inv_expected = gs.concatenate([-expected[:3], expected[3:6]])

        norm = gs.linalg.norm(expected)
        atol = ATOL
        if norm != 0:
            atol = ATOL * norm

        self.assertTrue(
            gs.allclose(result, expected, atol=atol)
            or gs.allclose(result, inv_expected, atol=atol)
        )

    @geomstats.tests.np_and_autograd_only
    def test_exp_then_log(self, metric, tangent_vec, base_point):
        """
        Test that the Riemannian left exponential and the
        Riemannian left logarithm are inverse.
        Expect their composition to give the identity function.
        """
        group = SpecialEuclidean(3, "vector")
        result = metric.log(metric.exp(tangent_vec, base_point), base_point)

        expected = group.regularize_tangent_vec(
            tangent_vec=tangent_vec, base_point=base_point, metric=metric
        )

        norm = gs.linalg.norm(expected)
        atol = ATOL
        if norm != 0:
            atol = ATOL * norm
        self.assertAllClose(result, expected, atol=atol)

    @geomstats.tests.np_and_autograd_only
    def test_exp(self, metric, base_point, tangent_vec, expected):
        result = metric.exp(base_point=base_point, tangent_vec=tangent_vec)
        self.assertAllClose(result, expected)

    @geomstats.tests.np_and_autograd_only
    def test_log(self, metric, point, base_point, expected):
        result = metric.log(point, base_point)
        self.assertAllClose(result, expected)

    @geomstats.tests.np_autograd_and_tf_only
    def test_regularize_extreme_cases(self, point, expected):
        group = SpecialEuclidean(3, "vector")
        result = group.regularize(point)
        self.assertAllClose(result, expected)<|MERGE_RESOLUTION|>--- conflicted
+++ resolved
@@ -672,14 +672,9 @@
     skip_test_log_shape = np_backend()
     skip_test_parallel_transport_ivp_is_isometry = True
     skip_test_parallel_transport_bvp_is_isometry = True
-<<<<<<< HEAD
     skip_test_squared_dist_is_symmetric = np_backend()
     skip_test_exp_then_log = True
     skip_test_log_then_exp = True
-=======
-    skip_test_exp_log_composition = True
-    skip_test_log_exp_composition = True
->>>>>>> 8b211385
     skip_test_log_is_tangent = np_backend()
     skip_test_geodesic_bvp_belongs = np_backend()
     skip_test_exp_ladder_parallel_transport = np_backend()
