"""Unit tests for special euclidean group in matrix representation."""

import itertools
import random
from contextlib import nullcontext as does_not_raise

import pytest

import geomstats.backend as gs
import geomstats.tests
from geomstats.geometry.invariant_metric import InvariantMetric
from geomstats.geometry.special_euclidean import (
    SpecialEuclidean,
    SpecialEuclideanMatrixCannonicalLeftMetric,
    SpecialEuclideanMatrixLieAlgebra,
)
from geomstats.geometry.special_orthogonal import SpecialOrthogonal
from geomstats.tests import tf_backend
from tests.conftest import Parametrizer, TestCase, np_backend
from tests.data_generation import (
    TestData,
    _LieGroupTestData,
    _MatrixLieAlgebraTestData,
    _RiemannianMetricTestData,
)
from tests.geometry_test_cases import (
    LieGroupTestCase,
    MatrixLieAlgebraTestCase,
    RiemannianMetricTestCase,
)


def group_useful_matrix(theta, elem_33=1.0):
    return gs.array(
        [
            [gs.cos(theta), -gs.sin(theta), 2.0],
            [gs.sin(theta), gs.cos(theta), 3.0],
            [0.0, 0.0, elem_33],
        ]
    )


def algebra_useful_matrix(theta, elem_33=0.0):
    return gs.array([[0.0, -theta, 2.0], [theta, 0.0, 3.0], [0.0, 0.0, elem_33]])


point_1 = gs.array([0.1, 0.2, 0.3])
point_2 = gs.array([0.5, 5.0, 60.0])

translation_large = gs.array([0.0, 5.0, 6.0])
translation_small = gs.array([0.0, 0.6, 0.7])

elements_all = {
    "translation_large": translation_large,
    "translation_small": translation_small,
    "point_1": point_1,
    "point_2": point_2,
}
elements = elements_all
if tf_backend():
    # Tf is extremely slow
    elements = {"point_1": point_1, "point_2": point_2}

elements_matrices_all = {
    key: SpecialEuclidean(2, point_type="vector").matrix_from_vector(elements_all[key])
    for key in elements_all
}
elements_matrices = elements_matrices_all

ATOL = 1e-5


class TestSpecialEuclidean(LieGroupTestCase, metaclass=Parametrizer):

    space = group = SpecialEuclidean
<<<<<<< HEAD
    skip_test_exp_then_log_composition = tf_backend()
    skip_test_log_then_exp = tf_backend()
=======
    skip_test_exp_log_composition = tf_backend()
    skip_test_log_exp_composition = tf_backend()
    skip_test_projection_belongs = True
>>>>>>> 3598368d

    class SpecialEuclideanTestData(_LieGroupTestData):
        n_list = random.sample(range(2, 4), 2)
        space_args_list = [(n,) for n in n_list] + [(2, "vector"), (3, "vector")]
        shape_list = [(n + 1, n + 1) for n in n_list] + [(3,)] + [(6,)]
        n_tangent_vecs_list = [2, 3] * 2
        n_points_list = [2, 3] * 2
        n_vecs_list = [2, 3] * 2

        def belongs_test_data(self):
            smoke_data = [
                dict(
                    n=2, mat=group_useful_matrix(gs.pi / 3, elem_33=1.0), expected=True
                ),
                dict(
                    n=2, mat=group_useful_matrix(gs.pi / 3, elem_33=0.0), expected=False
                ),
                dict(
                    n=2,
                    mat=[
                        group_useful_matrix(gs.pi / 3, elem_33=1.0),
                        group_useful_matrix(gs.pi / 3, elem_33=0.0),
                    ],
                    expected=[True, False],
                ),
            ]
            return self.generate_tests(smoke_data)

        def identity_test_data(self):
            smoke_data = [
                dict(n=2, expected=gs.eye(3)),
                dict(n=3, expected=gs.eye(4)),
                dict(n=10, expected=gs.eye(11)),
            ]
            return self.generate_tests(smoke_data)

        def is_tangent_test_data(self):
            theta = gs.pi / 3
            vec_1 = gs.array([[0.0, -theta, 2.0], [theta, 0.0, 3.0], [0.0, 0.0, 0.0]])
            vec_2 = gs.array([[0.0, -theta, 2.0], [theta, 0.0, 3.0], [0.0, 0.0, 1.0]])
            point = group_useful_matrix(theta)
            smoke_data = [
                dict(n=2, tangent_vec=point @ vec_1, base_point=point, expected=True),
                dict(n=2, tangent_vec=point @ vec_2, base_point=point, expected=False),
                dict(
                    n=2,
                    tangent_vec=[point @ vec_1, point @ vec_2],
                    base_point=point,
                    expected=[True, False],
                ),
            ]
            return self.generate_tests(smoke_data)

        def basis_representation_test_data(self):
            n_list = random.sample(range(2, 50), 10)
            n_samples = 100
            random_data = [
                dict(n=n, vec=gs.random.rand(n_samples, self.group.dim)) for n in n_list
            ]
            return self.generate_tests([], random_data)

        def metrics_default_point_type_test_data(self):
            n_list = random.sample(range(2, 5), 2)
            metric_str_list = [
                "left_canonical_metric",
                "right_canonical_metric",
                "metric",
            ]
            random_data = itertools.product(n_list, metric_str_list)
            return self.generate_tests([], random_data)

        def inverse_shape_test_data(self):
            n_list = random.sample(range(2, 50), 10)
            n_samples = 10
            random_data = [
                dict(
                    n=n,
                    points=SpecialEuclidean(n).random_point(n_samples),
                    expected=(n_samples, n + 1, n + 1),
                )
                for n in n_list
            ]
            return self.generate_tests([], random_data)

        def compose_shape_test_data(self):
            n_list = random.sample(range(2, 50), 10)
            n_samples = 10
            random_data = [
                dict(
                    n=n,
                    point_a=SpecialEuclidean(n).random_point(n_samples),
                    point_b=SpecialEuclidean(n).random_point(n_samples),
                    expected=(n_samples, n + 1, n + 1),
                )
                for n in n_list
            ]
            random_data += [
                dict(
                    n=n,
                    point_a=SpecialEuclidean(n).random_point(),
                    point_b=SpecialEuclidean(n).random_point(n_samples),
                    expected=(n_samples, n + 1, n + 1),
                )
                for n in n_list
            ]
            random_data += [
                dict(
                    n=n,
                    point_a=SpecialEuclidean(n).random_point(n_samples),
                    point_b=SpecialEuclidean(n).random_point(),
                    expected=(n_samples, n + 1, n + 1),
                )
                for n in n_list
            ]
            return self.generate_tests([], random_data)

        def random_point_belongs_test_data(self):
            smoke_space_args_list = [(2, True), (3, True), (2, False)]
            smoke_n_points_list = [1, 2, 1]
            return self._random_point_belongs_test_data(
                smoke_space_args_list,
                smoke_n_points_list,
                self.space_args_list,
                self.n_points_list,
            )

        def projection_belongs_test_data(self):
            return self._projection_belongs_test_data(
                self.space_args_list,
                self.shape_list,
                self.n_points_list,
                belongs_atol=1e-2,
            )

        def to_tangent_is_tangent_test_data(self):
            return self._to_tangent_is_tangent_test_data(
                SpecialEuclidean,
                self.space_args_list,
                self.shape_list,
                self.n_vecs_list,
            )

<<<<<<< HEAD
        def exp_then_log_composition_test_data(self):
            return self._exp_then_log_composition_test_data(
=======
        def random_tangent_vec_is_tangent_test_data(self):
            return self._random_tangent_vec_is_tangent_test_data(
                SpecialEuclidean,
                self.space_args_list,
                self.n_vecs_list,
                is_tangent_atol=gs.atol * 100,
            )

        def exp_log_composition_test_data(self):
            return self._exp_log_composition_test_data(
>>>>>>> 3598368d
                SpecialEuclidean,
                self.space_args_list,
                self.shape_list,
                self.n_tangent_vecs_list,
                amplitude=100,
                atol=gs.atol * 10000,
            )

        def log_then_exp_test_data(self):
            return self._log_then_exp_test_data(
                SpecialEuclidean,
                self.space_args_list,
                self.n_points_list,
                atol=gs.atol * 10000,
            )

        def regularize_test_data(self):
            smoke_data = [
                dict(
                    n=2,
                    point_type="vector",
                    point=elements_all["point_1"],
                    expected=elements_all["point_1"],
                )
            ]
            return self.generate_tests(smoke_data)

        def regularize_shape_test_data(self):
            smoke_data = [dict(n=2, point_type="vector", n_samples=3)]
            return self.generate_tests(smoke_data)

        def compose_point_invpoint_is_identity_test_data(self):
            n_list = random.sample(range(2, 5), 2)
            random_data = [
                dict(n=n, point_type="matrix", point=SpecialEuclidean(n).random_point())
                for n in n_list
            ]
            random_data += [
                dict(
                    n=2,
                    point_type="vector",
                    point=SpecialEuclidean(2, "vector").random_point(),
                )
            ]
            random_data += [
                dict(
                    n=3,
                    point_type="vector",
                    point=SpecialEuclidean(3, "vector").random_point(),
                )
            ]
            return self.generate_tests([], random_data)

        def compose_point_identity_is_point_test_data(self):
            return self.compose_point_invpoint_is_identity_test_data()

        def compose_identity_point_is_point_test_data(self):
            return self.compose_point_invpoint_is_identity_test_data()

        def compose_test_data(self):
            smoke_data = [
                dict(
                    n=2,
                    point_typ="vector",
                    point_1=elements_all["translation_small"],
                    point_2=elements_all["translation_large"],
                    expected=elements_all["translation_small"]
                    + elements_all["translation_large"],
                )
            ]
            return self.generate_tests(smoke_data)

        def group_exp_from_identity_test_data(self):
            smoke_data = [
                dict(
                    n=2,
                    point_type="vector",
                    tangent_vec=elements_all["translation_small"],
                    expected=elements_all["translation_small"],
                ),
                dict(
                    n=2,
                    point_type="vector",
                    tangent_vec=gs.stack([elements_all["translation_small"]] * 2),
                    expected=gs.stack([elements_all["translation_small"]] * 2),
                ),
            ]
            return self.generate_tests(smoke_data)

        def group_log_from_identity_test_data(self):
            smoke_data = [
                dict(
                    n=2,
                    point_type="vector",
                    point=elements_all["translation_small"],
                    expected=elements_all["translation_small"],
                ),
                dict(
                    n=2,
                    point_type="vector",
                    point=gs.stack([elements_all["translation_small"]] * 2),
                    expected=gs.stack([elements_all["translation_small"]] * 2),
                ),
            ]
            return self.generate_tests(smoke_data)

    testing_data = SpecialEuclideanTestData()

    def test_belongs(self, n, mat, expected):
        self.assertAllClose(
            SpecialEuclidean(n).belongs(gs.array(mat)), gs.array(expected)
        )

    def test_random_point_belongs(self, n, n_samples):
        group = self.cls(n)
        self.assertAllClose(gs.all(group(n).random_point(n_samples)), gs.array(True))

    def test_identity(self, n, expected):
        self.assertAllClose(SpecialEuclidean(n).identity, gs.array(expected))

    def test_is_tangent(self, n, tangent_vec, base_point, expected):
        result = SpecialEuclidean(n).is_tangent(
            gs.array(tangent_vec), gs.array(base_point)
        )
        self.assertAllClose(result, gs.array(expected))

    def test_compose_point_invpoint_is_identity(self, n, point_type, point):
        group = self.space(n, point_type)
        result = group.compose(gs.array(point), group.inverse(gs.array(point)))
        self.assertAllClose(result, group.identity)

    def test_compose_point_identity_is_point(self, n, point_type, point):
        group = self.space(n, point_type)
        result = group.compose(gs.array(point), group.identity)
        self.assertAllClose(result, point)

    def test_compose_identity_point_is_point(self, n, point_type, point):
        group = self.space(n, point_type)
        result = group.compose(group.identity, gs.array(point))
        self.assertAllClose(result, point)

    def test_metrics_default_point_type(self, n, metric_str):
        group = self.space(n)
        self.assertTrue(getattr(group, metric_str).default_point_type == "matrix")

    def test_inverse_shape(self, n, points, expected):
        group = self.space(n)
        self.assertAllClose(gs.shape(group.inverse(points)), expected)

    def test_compose_shape(self, n, point_a, point_b, expected):
        group = self.space(n)
        result = gs.shape(group.compose(gs.array(point_a), gs.array(point_b)))
        self.assertAllClose(result, expected)

    def test_regularize_shape(self, n, point_type, n_samples):
        group = self.space(n, point_type)
        points = group.random_point(n_samples=n_samples)
        regularized_points = group.regularize(points)

        self.assertAllClose(
            gs.shape(regularized_points),
            (n_samples, *group.get_point_type_shape()),
        )

    def test_compose(self, n, point_type, point_1, point_2, expected):
        group = self.space(n, point_type)
        result = group.compose(point_1, point_2)
        self.assertAllClose(result, expected)

    def test_group_exp_from_identity(self, n, point_type, tangent_vec, expected):
        group = self.space(n, point_type)
        result = group.exp(base_point=group.identity, tangent_vec=tangent_vec)
        self.assertAllClose(result, expected)

    def test_group_log_from_identity(self, n, point_type, point, expected):
        group = self.space(n, point_type)
        result = group.log(base_point=group.identity, point=point)
        self.assertAllClose(result, expected)


class TestSpecialEuclideanMatrixLieAlgebra(
    MatrixLieAlgebraTestCase, metaclass=Parametrizer
):
    space = algebra = SpecialEuclideanMatrixLieAlgebra

    class SpecialEuclideanMatrixLieAlgebraTestData(_MatrixLieAlgebraTestData):
        n_list = random.sample(range(2, 5), 2)
        space_args_list = [(n,) for n in n_list]
        shape_list = [(n + 1, n + 1) for n in n_list]
        n_points_list = random.sample(range(2, 5), 2)
        n_vecs_list = random.sample(range(2, 5), 2)

        def belongs_test_data(self):
            theta = gs.pi / 3
            smoke_data = [
                dict(n=2, vec=algebra_useful_matrix(theta, elem_33=0.0), expected=True),
                dict(
                    n=2, vec=algebra_useful_matrix(theta, elem_33=1.0), expected=False
                ),
                dict(
                    n=2,
                    vec=[
                        algebra_useful_matrix(theta, elem_33=0.0),
                        algebra_useful_matrix(theta, elem_33=1.0),
                    ],
                    expected=[True, False],
                ),
            ]
            return self.generate_tests(smoke_data)

        def dim_test_data(self):
            smoke_data = [
                dict(n=2, expected=3),
                dict(n=3, expected=6),
                dict(n=10, expected=55),
            ]
            return self.generate_tests(smoke_data)

        def basis_representation_then_matrix_representation_test_data(self):
            return self._basis_representation_then_matrix_representation_test_data(
                SpecialEuclideanMatrixLieAlgebra,
                self.space_args_list,
                self.n_points_list,
            )

        def matrix_representation_then_basis_representation_test_data(self):
            return self._matrix_representation_then_basis_representation_test_data(
                SpecialEuclideanMatrixLieAlgebra,
                self.space_args_list,
                self.n_points_list,
            )

        def basis_belongs_test_data(self):
            return self._basis_belongs_test_data(self.space_args_list)

        def basis_cardinality_test_data(self):
            return self._basis_cardinality_test_data(self.space_args_list)

        def random_point_belongs_test_data(self):
            smoke_space_args_list = [(2,), (3,)]
            smoke_n_points_list = [1, 2]
            return self._random_point_belongs_test_data(
                smoke_space_args_list,
                smoke_n_points_list,
                self.space_args_list,
                self.n_points_list,
            )

        def projection_belongs_test_data(self):
            return self._projection_belongs_test_data(
                self.space_args_list, self.shape_list, self.n_points_list
            )

        def to_tangent_is_tangent_test_data(self):
            return self._to_tangent_is_tangent_test_data(
                SpecialEuclideanMatrixLieAlgebra,
                self.space_args_list,
                self.shape_list,
                self.n_vecs_list,
            )

        def random_tangent_vec_is_tangent_test_data(self):
            return self._random_tangent_vec_is_tangent_test_data(
                SpecialEuclideanMatrixLieAlgebra, self.space_args_list, self.n_vecs_list
            )

    testing_data = SpecialEuclideanMatrixLieAlgebraTestData()

    def test_dim(self, n, expected):
        algebra = self.space(n)
        self.assertAllClose(algebra.dim, expected)

    def test_belongs(self, n, vec, expected):
        algebra = self.space(n)
        self.assertAllClose(algebra.belongs(gs.array(vec)), gs.array(expected))


class TestSpecialEuclideanMatrixCanonicalLeftMetric(
    RiemannianMetricTestCase,
    metaclass=Parametrizer,
):

    metric = connection = SpecialEuclideanMatrixCannonicalLeftMetric
    skip_test_exp_geodesic_ivp = True
    skip_test_exp_shape = True

    class SpecialEuclideanMatrixCanonicalLeftMetricTestData(_RiemannianMetricTestData):
        n_list = random.sample(range(2, 5), 2)
        metric_args_list = [(SpecialEuclidean(n),) for n in n_list]
        shape_list = [(n + 1, n + 1) for n in n_list]
        space_list = [SpecialEuclidean(n) for n in n_list]
        n_points_list = [2, 3]
        n_tangent_vecs_list = [2, 3]
        n_points_a_list = [2, 3]
        n_points_b_list = [1]
        alpha_list = [1] * 2
        n_rungs_list = [1] * 2
        scheme_list = ["pole"] * 2

        def left_metric_wrong_group_test_data(self):
            smoke_data = [
                dict(group=SpecialEuclidean(2), expected=does_not_raise()),
                dict(group=SpecialEuclidean(3), expected=does_not_raise()),
                dict(
                    group=SpecialEuclidean(2, point_type="vector"),
                    expected=pytest.raises(ValueError),
                ),
                dict(group=SpecialOrthogonal(3), expected=pytest.raises(ValueError)),
            ]
            return self.generate_tests(smoke_data)

        def exp_shape_test_data(self):
            return self._exp_shape_test_data(
                self.metric_args_list, self.space_list, self.shape_list
            )

        def log_shape_test_data(self):
            return self._log_shape_test_data(
                self.metric_args_list,
                self.space_list,
            )

        def squared_dist_is_symmetric_test_data(self):
            return self._squared_dist_is_symmetric_test_data(
                self.metric_args_list,
                self.space_list,
                self.n_points_a_list,
                self.n_points_b_list,
                atol=gs.atol * 1000,
            )

        def exp_belongs_test_data(self):
            return self._exp_belongs_test_data(
                self.metric_args_list,
                self.space_list,
                self.shape_list,
                self.n_tangent_vecs_list,
                belongs_atol=gs.atol * 1000,
            )

        def log_is_tangent_test_data(self):
            return self._log_is_tangent_test_data(
                self.metric_args_list,
                self.space_list,
                self.n_points_list,
                is_tangent_atol=gs.atol * 1000,
            )

        def geodesic_ivp_belongs_test_data(self):
            return self._geodesic_ivp_belongs_test_data(
                self.metric_args_list,
                self.space_list,
                self.shape_list,
                self.n_points_list,
                belongs_atol=gs.atol * 100,
            )

        def geodesic_bvp_belongs_test_data(self):
            return self._geodesic_bvp_belongs_test_data(
                self.metric_args_list,
                self.space_list,
                self.n_points_list,
                belongs_atol=gs.atol * 100,
            )

        def log_then_exp_test_data(self):
            return self._log_then_exp_test_data(
                self.metric_args_list,
                self.space_list,
                self.n_points_list,
                rtol=gs.rtol * 100,
                atol=gs.atol * 100,
            )

        def exp_then_log_composition_test_data(self):
            return self._exp_then_log_composition_test_data(
                self.metric_args_list,
                self.space_list,
                self.shape_list,
                self.n_tangent_vecs_list,
                amplitude=10,
                rtol=gs.rtol * 100,
                atol=gs.atol * 100,
            )

        def exp_ladder_parallel_transport_test_data(self):
            return self._exp_ladder_parallel_transport_test_data(
                self.metric_args_list,
                self.space_list,
                self.shape_list,
                self.n_tangent_vecs_list,
                self.n_rungs_list,
                self.alpha_list,
                self.scheme_list,
            )

        def exp_geodesic_ivp_test_data(self):
            return self._exp_geodesic_ivp_test_data(
                self.metric_args_list,
                self.space_list,
                self.shape_list,
                self.n_tangent_vecs_list,
                self.n_points_list,
                rtol=gs.rtol * 100,
                atol=gs.atol * 100,
            )

        def parallel_transport_ivp_is_isometry_test_data(self):
            return self._parallel_transport_ivp_is_isometry_test_data(
                self.metric_args_list,
                self.space_list,
                self.shape_list,
                self.n_points_list,
                is_tangent_atol=gs.atol * 1000,
                atol=gs.atol * 1000,
            )

        def parallel_transport_bvp_is_isometry_test_data(self):
            return self._parallel_transport_bvp_is_isometry_test_data(
                self.metric_args_list,
                self.space_list,
                self.shape_list,
                self.n_points_list,
                is_tangent_atol=gs.atol * 1000,
                atol=gs.atol * 1000,
            )

    testing_data = SpecialEuclideanMatrixCanonicalLeftMetricTestData()

    def test_left_metric_wrong_group(self, group, expected):
        with expected:
            self.metric(group)


class TestSpecialEuclideanMatrixCanonicalRightMetric(
    RiemannianMetricTestCase,
    metaclass=Parametrizer,
):

    metric = connection = InvariantMetric
    skip_test_exp_geodesic_ivp = True
    skip_test_exp_shape = np_backend()
    skip_test_log_shape = np_backend()
    skip_test_parallel_transport_ivp_is_isometry = True
    skip_test_parallel_transport_bvp_is_isometry = True
    skip_test_squared_dist_is_symmetric = np_backend()
    skip_test_exp_then_log_composition = True
    skip_test_log_then_exp = True
    skip_test_log_is_tangent = np_backend()
    skip_test_geodesic_bvp_belongs = np_backend()
    skip_test_exp_ladder_parallel_transport = np_backend()
    skip_test_geodesic_ivp_belongs = True
    skip_test_exp_belongs = np_backend()
    skip_test_squared_dist_is_symmetric = True

    class SpecialEuclideanMatrixCanonicalRightMetricTestData(_RiemannianMetricTestData):
        n_list = random.sample(range(2, 4), 2)
        metric_args_list = [
            (SpecialEuclidean(n), gs.eye(SpecialEuclidean(n).dim), "right")
            for n in n_list
        ]
        shape_list = [(n + 1, n + 1) for n in n_list]
        space_list = [SpecialEuclidean(n) for n in n_list]
        n_points_list = random.sample(range(1, 4), 2)
        n_tangent_vecs_list = random.sample(range(1, 4), 2)
        n_points_a_list = random.sample(range(1, 4), 2)
        n_points_b_list = [1]
        alpha_list = [1] * 2
        n_rungs_list = [1] * 2
        scheme_list = ["pole"] * 2

        def exp_shape_test_data(self):
            return self._exp_shape_test_data(
                self.metric_args_list, self.space_list, self.shape_list
            )

        def log_shape_test_data(self):
            return self._log_shape_test_data(
                self.metric_args_list,
                self.space_list,
            )

        def squared_dist_is_symmetric_test_data(self):
            return self._squared_dist_is_symmetric_test_data(
                self.metric_args_list,
                self.space_list,
                self.n_points_a_list,
                self.n_points_b_list,
                atol=gs.atol * 1000,
            )

        def exp_belongs_test_data(self):
            return self._exp_belongs_test_data(
                self.metric_args_list,
                self.space_list,
                self.shape_list,
                self.n_tangent_vecs_list,
                belongs_atol=1e-3,
            )

        def log_is_tangent_test_data(self):
            return self._log_is_tangent_test_data(
                self.metric_args_list,
                self.space_list,
                self.n_points_list,
                is_tangent_atol=gs.atol * 1000,
            )

        def geodesic_ivp_belongs_test_data(self):
            return self._geodesic_ivp_belongs_test_data(
                self.metric_args_list,
                self.space_list,
                self.shape_list,
                self.n_points_list,
                belongs_atol=1e-3,
            )

        def geodesic_bvp_belongs_test_data(self):
            return self._geodesic_bvp_belongs_test_data(
                self.metric_args_list,
                self.space_list,
                self.n_points_list,
                belongs_atol=1e-3,
            )

        def log_then_exp_test_data(self):
            return self._log_then_exp_test_data(
                self.metric_args_list,
                self.space_list,
                self.n_points_list,
                rtol=gs.rtol * 100000,
                atol=gs.atol * 100000,
            )

        def exp_then_log_composition_test_data(self):
            return self._exp_then_log_composition_test_data(
                self.metric_args_list,
                self.space_list,
                self.shape_list,
                self.n_tangent_vecs_list,
                amplitude=100.0,
                rtol=gs.rtol * 10000,
                atol=gs.atol * 100000,
            )

        def exp_ladder_parallel_transport_test_data(self):
            return self._exp_ladder_parallel_transport_test_data(
                self.metric_args_list,
                self.space_list,
                self.shape_list,
                self.n_tangent_vecs_list,
                self.n_rungs_list,
                self.alpha_list,
                self.scheme_list,
            )

        def exp_geodesic_ivp_test_data(self):
            return self._exp_geodesic_ivp_test_data(
                self.metric_args_list,
                self.space_list,
                self.shape_list,
                self.n_tangent_vecs_list,
                self.n_points_list,
                rtol=gs.rtol * 100,
                atol=gs.atol * 100,
            )

        def parallel_transport_ivp_is_isometry_test_data(self):
            return self._parallel_transport_ivp_is_isometry_test_data(
                self.metric_args_list,
                self.space_list,
                self.shape_list,
                self.n_points_list,
                is_tangent_atol=gs.atol * 1000,
                atol=gs.atol * 1000,
            )

        def parallel_transport_bvp_is_isometry_test_data(self):
            return self._parallel_transport_bvp_is_isometry_test_data(
                self.metric_args_list,
                self.space_list,
                self.shape_list,
                self.n_points_list,
                is_tangent_atol=gs.atol * 1000,
                atol=gs.atol * 1000,
            )

        def right_exp_coincides_test_data(self):
            smoke_data = [
                dict(
                    n=2,
                    initial_vec=gs.array([gs.pi / 2, 1.0, 1.0]),
                )
            ]
            return self.generate_tests(smoke_data)

    testing_data = SpecialEuclideanMatrixCanonicalRightMetricTestData()

    def test_right_exp_coincides(self, n, initial_vec):
        group = SpecialEuclidean(n=n)
        vector_group = SpecialEuclidean(n=n, point_type="vector")
        initial_matrix_vec = group.lie_algebra.matrix_representation(initial_vec)
        vector_exp = vector_group.right_canonical_metric.exp(initial_vec)
        result = group.right_canonical_metric.exp(initial_matrix_vec, n_steps=25)
        expected = vector_group.matrix_from_vector(vector_exp)
        self.assertAllClose(result, expected, atol=1e-6)


class TestSpecialEuclidean3Vectors(TestCase, metaclass=Parametrizer):
    space = SpecialEuclidean

    class SpecialEuclidean3VectorsTestData(TestData):
        group = SpecialEuclidean(n=3, point_type="vector")
        angle_0 = gs.zeros(6)
        angle_close_0 = 1e-10 * gs.array([1.0, -1.0, 1.0, 0.0, 0.0, 0.0]) + gs.array(
            [0.0, 0.0, 0.0, 1.0, 5.0, 2]
        )
        angle_close_pi_low = (gs.pi - 1e-9) / gs.sqrt(2.0) * gs.array(
            [0.0, 1.0, -1.0, 0.0, 0.0, 0.0]
        ) + gs.array([0.0, 0.0, 0.0, -100.0, 0.0, 2.0])
        angle_pi = gs.pi / gs.sqrt(3.0) * gs.array(
            [1.0, 1.0, -1.0, 0.0, 0.0, 0.0]
        ) + gs.array([0.0, 0.0, 0.0, -10.2, 0.0, 2.6])
        angle_close_pi_high = (gs.pi + 1e-9) / gs.sqrt(3.0) * gs.array(
            [-1.0, 1.0, -1.0, 0.0, 0.0, 0.0]
        ) + gs.array([0.0, 0.0, 0.0, -100.0, 0.0, 2.0])
        angle_in_pi_2pi = (gs.pi + 0.3) / gs.sqrt(5.0) * gs.array(
            [-2.0, 1.0, 0.0, 0.0, 0.0, 0.0]
        ) + gs.array([0.0, 0.0, 0.0, -100.0, 0.0, 2.0])
        angle_close_2pi_low = (2 * gs.pi - 1e-9) / gs.sqrt(6.0) * gs.array(
            [2.0, 1.0, -1.0, 0.0, 0.0, 0.0]
        ) + gs.array([0.0, 0.0, 0.0, 8.0, 555.0, -2.0])
        angle_2pi = 2.0 * gs.pi / gs.sqrt(3.0) * gs.array(
            [1.0, 1.0, -1.0, 0.0, 0.0, 0.0]
        ) + gs.array([0.0, 0.0, 0.0, 1.0, 8.0, -10.0])
        angle_close_2pi_high = (2.0 * gs.pi + 1e-9) / gs.sqrt(2.0) * gs.array(
            [1.0, 0.0, -1.0, 0.0, 0.0, 0.0]
        ) + gs.array([0.0, 0.0, 0.0, 1.0, 8.0, -10.0])

        point_1 = gs.array([0.1, 0.2, 0.3, 0.4, 0.5, 0.6])
        point_2 = gs.array([0.5, 0.0, -0.3, 0.4, 5.0, 60.0])

        translation_large = gs.array([0.0, 0.0, 0.0, 0.4, 0.5, 0.6])
        translation_small = gs.array([0.0, 0.0, 0.0, 0.5, 0.6, 0.7])
        rot_with_parallel_trans = gs.array([gs.pi / 3.0, 0.0, 0.0, 1.0, 0.0, 0.0])

        elements_all = {
            "angle_0": angle_0,
            "angle_close_0": angle_close_0,
            "angle_close_pi_low": angle_close_pi_low,
            "angle_pi": angle_pi,
            "angle_close_pi_high": angle_close_pi_high,
            "angle_in_pi_2pi": angle_in_pi_2pi,
            "angle_close_2pi_low": angle_close_2pi_low,
            "angle_2pi": angle_2pi,
            "angle_close_2pi_high": angle_close_2pi_high,
            "translation_large": translation_large,
            "translation_small": translation_small,
            "point_1": point_1,
            "point_2": point_2,
            "rot_with_parallel_trans": rot_with_parallel_trans,
        }
        elements = elements_all
        if geomstats.tests.tf_backend():
            # Tf is extremely slow
            elements = {
                "point_1": point_1,
                "point_2": point_2,
                "angle_close_pi_low": angle_close_pi_low,
            }

        # Metrics - only diagonals
        diag_mat_at_identity = gs.eye(6) * gs.array([2.0, 2.0, 2.0, 3.0, 3.0, 3.0])

        left_diag_metric = InvariantMetric(
            group=group,
            metric_mat_at_identity=diag_mat_at_identity,
            left_or_right="left",
        )
        right_diag_metric = InvariantMetric(
            group=group,
            metric_mat_at_identity=diag_mat_at_identity,
            left_or_right="right",
        )

        metrics_all = {
            "left_canonical": group.left_canonical_metric,
            "right_canonical": group.right_canonical_metric,
            "left_diag": left_diag_metric,
            "right_diag": right_diag_metric,
        }
        # FIXME:
        # 'left': left_metric,
        # 'right': right_metric}
        metrics = metrics_all
        if geomstats.tests.tf_backend():
            metrics = {"left_diag": left_diag_metric}

        angles_close_to_pi_all = [
            "angle_close_pi_low",
            "angle_pi",
            "angle_close_pi_high",
        ]
        angles_close_to_pi = angles_close_to_pi_all
        if geomstats.tests.tf_backend():
            angles_close_to_pi = ["angle_close_pi_low"]

        def log_then_exp_right_with_angles_close_to_pi_test_data(self):
            smoke_data = []
            for metric in list(self.metrics.values()) + [SpecialEuclidean(3, "vector")]:
                for base_point in self.elements.values():
                    for element_type in self.angles_close_to_pi:
                        point = self.elements[element_type]
                        smoke_data.append(
                            dict(
                                metric=metric,
                                point=point,
                                base_point=base_point,
                            )
                        )
            return self.generate_tests(smoke_data)

        def log_then_exp_test_data(self):
            smoke_data = []
            for metric in list(self.metrics.values()) + [SpecialEuclidean(3, "vector")]:
                for base_point in self.elements.values():
                    for element_type in self.elements:
                        if element_type in self.angles_close_to_pi:
                            continue
                        point = self.elements[element_type]
                        smoke_data.append(
                            dict(
                                metric=metric,
                                point=point,
                                base_point=base_point,
                            )
                        )
            return self.generate_tests(smoke_data)

        def exp_then_log_with_angles_close_to_pi_test_data(self):
            smoke_data = []
            for metric in self.metrics_all.values():
                for base_point in self.elements.values():
                    for element_type in self.angles_close_to_pi:
                        tangent_vec = self.elements_all[element_type]
                        smoke_data.append(
                            dict(
                                metric=metric,
                                tangent_vec=tangent_vec,
                                base_point=base_point,
                            )
                        )
            return self.generate_tests(smoke_data)

        def exp_then_log_test_data(self):
            smoke_data = []
            for metric in [
                self.metrics_all["left_canonical"],
                self.metrics_all["left_diag"],
            ]:
                for base_point in self.elements.values():
                    for element_type in self.elements:
                        if element_type in self.angles_close_to_pi:
                            continue
                        tangent_vec = self.elements[element_type]
                        smoke_data.append(
                            dict(
                                metric=metric,
                                tangent_vec=tangent_vec,
                                base_point=base_point,
                            )
                        )
            return self.generate_tests(smoke_data)

        def exp_test_data(self):
            rot_vec_base_point = gs.array([0.0, 0.0, 0.0])
            translation_base_point = gs.array([4.0, -1.0, 10000.0])
            transfo_base_point = gs.concatenate(
                [rot_vec_base_point, translation_base_point], axis=0
            )

            # Tangent vector is a translation (no infinitesimal rotational part)
            # Expect the sum of the translation
            # with the translation of the reference point
            rot_vec = gs.array([0.0, 0.0, 0.0])
            translation = gs.array([1.0, 0.0, -3.0])
            tangent_vec = gs.concatenate([rot_vec, translation], axis=0)
            expected = gs.concatenate(
                [gs.array([0.0, 0.0, 0.0]), gs.array([5.0, -1.0, 9997.0])], axis=0
            )
            smoke_data = [
                dict(
                    metric=self.metrics_all["left_canonical"],
                    tangent_vec=tangent_vec,
                    base_point=transfo_base_point,
                    expected=expected,
                ),
                dict(
                    metric=self.group,
                    tangent_vec=self.elements_all["translation_small"],
                    base_point=self.elements_all["translation_large"],
                    expected=self.elements_all["translation_large"]
                    + self.elements_all["translation_small"],
                ),
            ]
            return self.generate_tests(smoke_data)

        def log_test_data(self):
            rot_vec_base_point = gs.array([0.0, 0.0, 0.0])
            translation_base_point = gs.array([4.0, 0.0, 0.0])
            transfo_base_point = gs.concatenate(
                [rot_vec_base_point, translation_base_point], axis=0
            )

            # Point is a translation (no rotational part)
            # Expect the difference of the translation
            # by the translation of the reference point
            rot_vec = gs.array([0.0, 0.0, 0.0])
            translation = gs.array([-1.0, -1.0, -1.2])
            point = gs.concatenate([rot_vec, translation], axis=0)

            expected = gs.concatenate(
                [gs.array([0.0, 0.0, 0.0]), gs.array([-5.0, -1.0, -1.2])], axis=0
            )
            smoke_data = [
                dict(
                    metric=self.metrics_all["left_canonical"],
                    point=point,
                    base_point=transfo_base_point,
                    expected=expected,
                ),
                dict(
                    metric=self.group,
                    point=self.elements_all["translation_large"],
                    base_point=self.elements_all["translation_small"],
                    expected=self.elements_all["translation_large"]
                    - self.elements_all["translation_small"],
                ),
            ]
            return self.generate_tests(smoke_data)

        def regularize_extreme_cases_test_data(self):
            smoke_data = []
            for angle_type in ["angle_close_0", "angle_close_pi_low", "angle_0"]:
                point = self.elements_all[angle_type]
                smoke_data += [dict(point=point, expected=point)]

            if not geomstats.tests.tf_backend():
                angle_type = "angle_pi"
                point = self.elements_all[angle_type]
                smoke_data += [dict(point=point, expected=point)]

                angle_type = "angle_close_pi_high"
                point = self.elements_all[angle_type]

                norm = gs.linalg.norm(point[:3])
                expected_rot = gs.concatenate(
                    [point[:3] / norm * (norm - 2 * gs.pi), gs.zeros(3)], axis=0
                )
                expected_trans = gs.concatenate([gs.zeros(3), point[3:6]], axis=0)
                expected = expected_rot + expected_trans
                smoke_data += [dict(point=point, expected=expected)]

                in_pi_2pi = ["angle_in_pi_2pi", "angle_close_2pi_low"]

                for angle_type in in_pi_2pi:
                    point = self.elements_all[angle_type]
                    angle = gs.linalg.norm(point[:3])
                    new_angle = gs.pi - (angle - gs.pi)

                    expected_rot = gs.concatenate(
                        [-new_angle * (point[:3] / angle), gs.zeros(3)], axis=0
                    )
                    expected_trans = gs.concatenate([gs.zeros(3), point[3:6]], axis=0)
                    expected = expected_rot + expected_trans
                    smoke_data += [dict(point=point, expected=expected)]

                angle_type = "angle_2pi"
                point = self.elements_all[angle_type]

                expected = gs.concatenate([gs.zeros(3), point[3:6]], axis=0)
                smoke_data += [dict(point=point, expected=expected)]

                angle_type = "angle_close_2pi_high"
                point = self.elements_all[angle_type]
                angle = gs.linalg.norm(point[:3])
                new_angle = angle - 2 * gs.pi

                expected_rot = gs.concatenate(
                    [new_angle * point[:3] / angle, gs.zeros(3)], axis=0
                )
                expected_trans = gs.concatenate([gs.zeros(3), point[3:6]], axis=0)
                expected = expected_rot + expected_trans
                smoke_data += [dict(point=point, expected=expected)]
            return self.generate_tests(smoke_data)

    testing_data = SpecialEuclidean3VectorsTestData()

    @geomstats.tests.np_and_autograd_only
    def test_log_then_exp(self, metric, point, base_point):
        """
        Test that the Riemannian right exponential and the
        Riemannian right logarithm are inverse.
        Expect their composition to give the identity function.
        """
        group = SpecialEuclidean(3, "vector")
        result = metric.exp(metric.log(point, base_point), base_point)
        expected = group.regularize(point)
        expected = gs.cast(expected, gs.float64)
        norm = gs.linalg.norm(expected)
        atol = ATOL
        if norm != 0:
            atol = ATOL * norm
        self.assertAllClose(result, expected, atol=atol)

    @geomstats.tests.np_and_autograd_only
    def test_log_then_exp_right_with_angles_close_to_pi(
        self, metric, point, base_point
    ):
        group = SpecialEuclidean(3, "vector")
        result = metric.exp(metric.log(point, base_point), base_point)
        expected = group.regularize(point)

        inv_expected = gs.concatenate([-expected[:3], expected[3:6]])

        norm = gs.linalg.norm(expected)
        atol = ATOL
        if norm != 0:
            atol = ATOL * norm

        self.assertTrue(
            gs.allclose(result, expected, atol=atol)
            or gs.allclose(result, inv_expected, atol=atol)
        )

    @geomstats.tests.np_and_autograd_only
    def test_exp_then_log_with_angles_close_to_pi(
        self, metric, tangent_vec, base_point
    ):
        """
        Test that the Riemannian left exponential and the
        Riemannian left logarithm are inverse.
        Expect their composition to give the identity function.
        """
        group = SpecialEuclidean(3, "vector")
        result = metric.log(metric.exp(tangent_vec, base_point), base_point)

        expected = group.regularize_tangent_vec(
            tangent_vec=tangent_vec, base_point=base_point, metric=metric
        )

        inv_expected = gs.concatenate([-expected[:3], expected[3:6]])

        norm = gs.linalg.norm(expected)
        atol = ATOL
        if norm != 0:
            atol = ATOL * norm

        self.assertTrue(
            gs.allclose(result, expected, atol=atol)
            or gs.allclose(result, inv_expected, atol=atol)
        )

    @geomstats.tests.np_and_autograd_only
    def test_exp_then_log(self, metric, tangent_vec, base_point):
        """
        Test that the Riemannian left exponential and the
        Riemannian left logarithm are inverse.
        Expect their composition to give the identity function.
        """
        group = SpecialEuclidean(3, "vector")
        result = metric.log(metric.exp(tangent_vec, base_point), base_point)

        expected = group.regularize_tangent_vec(
            tangent_vec=tangent_vec, base_point=base_point, metric=metric
        )

        norm = gs.linalg.norm(expected)
        atol = ATOL
        if norm != 0:
            atol = ATOL * norm
        self.assertAllClose(result, expected, atol=atol)

    @geomstats.tests.np_and_autograd_only
    def test_exp(self, metric, base_point, tangent_vec, expected):
        result = metric.exp(base_point=base_point, tangent_vec=tangent_vec)
        self.assertAllClose(result, expected)

    @geomstats.tests.np_and_autograd_only
    def test_log(self, metric, point, base_point, expected):
        result = metric.log(point, base_point)
        self.assertAllClose(result, expected)

    @geomstats.tests.np_autograd_and_tf_only
    def test_regularize_extreme_cases(self, point, expected):
        group = SpecialEuclidean(3, "vector")
        result = group.regularize(point)
        self.assertAllClose(result, expected)<|MERGE_RESOLUTION|>--- conflicted
+++ resolved
@@ -73,14 +73,8 @@
 class TestSpecialEuclidean(LieGroupTestCase, metaclass=Parametrizer):
 
     space = group = SpecialEuclidean
-<<<<<<< HEAD
-    skip_test_exp_then_log_composition = tf_backend()
+    skip_test_exp_then_log = tf_backend()
     skip_test_log_then_exp = tf_backend()
-=======
-    skip_test_exp_log_composition = tf_backend()
-    skip_test_log_exp_composition = tf_backend()
-    skip_test_projection_belongs = True
->>>>>>> 3598368d
 
     class SpecialEuclideanTestData(_LieGroupTestData):
         n_list = random.sample(range(2, 4), 2)
@@ -223,10 +217,6 @@
                 self.n_vecs_list,
             )
 
-<<<<<<< HEAD
-        def exp_then_log_composition_test_data(self):
-            return self._exp_then_log_composition_test_data(
-=======
         def random_tangent_vec_is_tangent_test_data(self):
             return self._random_tangent_vec_is_tangent_test_data(
                 SpecialEuclidean,
@@ -235,9 +225,8 @@
                 is_tangent_atol=gs.atol * 100,
             )
 
-        def exp_log_composition_test_data(self):
-            return self._exp_log_composition_test_data(
->>>>>>> 3598368d
+        def exp_then_log_test_data(self):
+            return self._exp_then_log_test_data(
                 SpecialEuclidean,
                 self.space_args_list,
                 self.shape_list,
