--- conflicted
+++ resolved
@@ -86,392 +86,6 @@
     skip_test_exp_geodesic_ivp = True
     skip_test_exp_ladder_parallel_transport = True
 
-<<<<<<< HEAD
-    class DirichletMetricTestData(_RiemannianMetricTestData):
-        space = DirichletDistributions
-        metric = DirichletMetric
-        n_list = random.sample(range(2, 5), 2)
-        metric_args_list = list(
-            zip(
-                n_list,
-            )
-        )
-        space_list = [DirichletDistributions(n) for n in n_list]
-        space_args_list = [(n,) for n in n_list]
-        n_samples_list = random.sample(range(2, 5), 2)
-        shape_list = [(n,) for n in n_list]
-        n_points_list = random.sample(range(1, 5), 2)
-        n_vecs_list = random.sample(range(2, 5), 2)
-
-        def exp_shape_test_data(self):
-            return self._exp_shape_data(
-                self.metric_args_list,
-                self.space_list,
-                self.shape_list,
-                self.n_samples_list,
-            )
-
-        def log_shape_test_data(self):
-            return self._log_shape_test_data(
-                self.metric_args_list,
-                self.space_list,
-            )
-
-        def exp_belongs_test_data(self):
-            return self._exp_belongs_test_data(
-                self.metric_args_list,
-                self.space_list,
-                self.shape_list,
-                self.n_samples_list,
-            )
-
-        def log_is_tangent_test_data(self):
-            return self._log_is_tangent_test_data(
-                self.metric_args_list,
-                self.space_list,
-                self.n_samples_list,
-            )
-
-        def log_after_exp_test_data(self):
-            return self._log_after_exp_test_data(
-                self.metric_args_list,
-                self.space_list,
-                self.n_samples_list,
-                rtol=0.1,
-                atol=0.0,
-            )
-
-        def exp_after_log_test_data(self):
-            return self._exp_after_log_test_data(
-                self.metric_args_list,
-                self.space_list,
-                self.n_samples_list,
-                self.n_vecs_list,
-                rtol=0.1,
-                atol=0.0,
-            )
-
-        def squared_dist_is_symmetric_test_data(self):
-            return self._squared_dist_is_symmetric_test_data(
-                self.metric_args_list,
-                self.space_list,
-                self.n_points_list,
-                self.n_points_list,
-                0.1,
-                0.1,
-            )
-
-        def squared_dist_is_positive_test_data(self):
-            return self._squared_dist_is_positive_test_data(
-                self.metric_args_list,
-                self.space_list,
-                self.n_points_list,
-                self.n_points_list,
-                is_positive_atol=gs.atol,
-            )
-
-        def dist_is_symmetric_test_data(self):
-            return self._dist_is_symmetric_test_data(
-                self.metric_args_list,
-                self.space_list,
-                self.n_points_list,
-                self.n_points_list,
-                rtol=0.1,
-                atol=gs.atol,
-            )
-
-        def dist_is_positive_test_data(self):
-            return self._dist_is_positive_test_data(
-                self.metric_args_list,
-                self.space_list,
-                self.n_points_list,
-                self.n_points_list,
-                is_positive_atol=gs.atol,
-            )
-
-        def dist_is_norm_of_log_test_data(self):
-            return self._dist_is_norm_of_log_test_data(
-                self.metric_args_list,
-                self.space_list,
-                self.n_points_list,
-                self.n_points_list,
-                rtol=0.1,
-                atol=gs.atol,
-            )
-
-        def dist_point_to_itself_is_zero_test_data(self):
-            return self._dist_point_to_itself_is_zero_test_data(
-                self.metric_args_list,
-                self.space_list,
-                self.n_points_list,
-                rtol=gs.rtol,
-                atol=1e-5,
-            )
-
-        def inner_product_is_symmetric_test_data(self):
-            return self._inner_product_is_symmetric_test_data(
-                self.metric_args_list,
-                self.space_list,
-                self.shape_list,
-                self.n_vecs_list,
-                rtol=gs.rtol,
-                atol=gs.atol,
-            )
-
-        def triangular_inequality_of_dist_test_data(self):
-            return self._triangular_inequality_of_dist_test_data(
-                self.metric_args_list, self.space_list, self.n_points_list
-            )
-
-        def metric_matrix_shape_test_data(self):
-            random_data = [
-                dict(dim=2, point=self.space(2).random_point(1), expected=(2, 2)),
-                dict(dim=2, point=self.space(2).random_point(3), expected=(3, 2, 2)),
-                dict(dim=3, points=self.space(3).random_point(2), expected=(2, 3, 3)),
-            ]
-            return self.generate_tests([], random_data)
-
-        def metric_matrix_dim_2_test_data(self):
-            random_data = [
-                dict(point=self.space(2).random_point(n_points))
-                for n_points in self.n_points_list
-            ]
-            return self.generate_tests([], random_data)
-
-        def christoffels_vectorization_test_data(self):
-            n_points = 2
-            dim = 3
-            points = self.space(dim).random_point(n_points)
-            christoffel_1 = self.metric(dim).christoffels(points[0, :])
-            christoffel_2 = self.metric(dim).christoffels(points[1, :])
-            expected = gs.stack((christoffel_1, christoffel_2), axis=0)
-            random_data = [dict(dim=dim, point=points, expected=expected)]
-            return self.generate_tests([], random_data)
-
-        def christoffels_shape_test_data(self):
-            random_data = [
-                dict(dim=2, point=self.space(2).random_point(1), expected=(2, 2, 2)),
-                dict(dim=2, point=self.space(2).random_point(3), expected=(3, 2, 2, 2)),
-                dict(dim=3, point=self.space(3).random_point(2), expected=(2, 3, 3, 3)),
-            ]
-            return self.generate_tests([], random_data)
-
-        def christoffels_dim_2_test_data(self):
-            def coefficients(param_a, param_b):
-                """Christoffel coefficients for the beta distributions."""
-                poly1a = gs.polygamma(1, param_a)
-                poly2a = gs.polygamma(2, param_a)
-                poly1b = gs.polygamma(1, param_b)
-                poly2b = gs.polygamma(2, param_b)
-                poly1ab = gs.polygamma(1, param_a + param_b)
-                poly2ab = gs.polygamma(2, param_a + param_b)
-                metric_det = 2 * (poly1a * poly1b - poly1ab * (poly1a + poly1b))
-
-                c1 = (poly2a * (poly1b - poly1ab) - poly1b * poly2ab) / metric_det
-                c2 = -poly1b * poly2ab / metric_det
-                c3 = (poly2b * poly1ab - poly1b * poly2ab) / metric_det
-                return c1, c2, c3
-
-            gs.random.seed(123)
-            n_points = 3
-            points = self.space(2).random_point(n_points)
-            param_a, param_b = points[:, 0], points[:, 1]
-            c1, c2, c3 = coefficients(param_a, param_b)
-            c4, c5, c6 = coefficients(param_b, param_a)
-            vector_0 = gs.stack([c1, c2, c3], axis=-1)
-            vector_1 = gs.stack([c6, c5, c4], axis=-1)
-            gamma_0 = SymmetricMatrices.from_vector(vector_0)
-            gamma_1 = SymmetricMatrices.from_vector(vector_1)
-            random_data = [
-                dict(point=points, expected=gs.stack([gamma_0, gamma_1], axis=-3))
-            ]
-            return self.generate_tests([], random_data)
-
-        def exp_vectorization_test_data(self):
-            dim = 3
-            point = self.space(dim).random_point()
-            tangent_vec = gs.array([1.0, 0.5, 2.0])
-            n_tangent_vecs = 10
-            t = gs.linspace(0.0, 1.0, n_tangent_vecs)
-            tangent_vecs = gs.einsum("i,...k->...ik", t, tangent_vec)
-            random_data = [dict(dim=dim, point=point, tangent_vecs=tangent_vecs)]
-            return self.generate_tests([], random_data)
-
-        def exp_diagonal_test_data(self):
-            param_list = [0.8, 1.2, 2.5]
-            smoke_data = [
-                dict(dim=dim, param=param, param_list=param_list)
-                for dim in self.n_list
-                for param in param_list
-            ]
-            return self.generate_tests(smoke_data)
-
-        def exp_subspace_test_data(self):
-            smoke_data = [
-                dict(
-                    dim=3,
-                    point=[0.1, 0.1, 0.5],
-                    vec=[1.3, 1.3, 2.2],
-                    expected=[True, True, False],
-                ),
-                dict(
-                    dim=3,
-                    point=[3.5, 0.1, 3.5],
-                    vec=[0.8, 0.1, 0.8],
-                    expected=[True, False, True],
-                ),
-                dict(
-                    dim=4,
-                    point=[1.1, 1.1, 2.3, 1.1],
-                    vec=[0.6, 0.6, 2.1, 0.6],
-                    expected=[True, True, False, True],
-                ),
-            ]
-            return self.generate_tests(smoke_data)
-
-        def geodesic_ivp_shape_test_data(self):
-            random_data = [
-                dict(
-                    dim=2,
-                    point=self.space(2).random_point(1),
-                    vec=self.space(2).random_point(1),
-                    n_steps=50,
-                    expected=(50, 2),
-                ),
-                dict(
-                    dim=2,
-                    point=self.space(2).random_point(3),
-                    vec=self.space(2).random_point(3),
-                    n_steps=50,
-                    expected=(3, 50, 2),
-                ),
-                dict(
-                    dim=3,
-                    point=self.space(3).random_point(4),
-                    vec=self.space(3).random_point(4),
-                    n_steps=50,
-                    expected=(4, 50, 3),
-                ),
-            ]
-            return self.generate_tests([], random_data)
-
-        def geodesic_bvp_shape_test_data(self):
-            random_data = [
-                dict(
-                    dim=2,
-                    point_a=self.space(2).random_point(1),
-                    point_b=self.space(2).random_point(1),
-                    n_steps=50,
-                    expected=(50, 2),
-                ),
-                dict(
-                    dim=2,
-                    point_a=self.space(2).random_point(3),
-                    point_b=self.space(2).random_point(3),
-                    n_steps=50,
-                    expected=(3, 50, 2),
-                ),
-                dict(
-                    dim=3,
-                    point_a=self.space(3).random_point(4),
-                    point_b=self.space(3).random_point(4),
-                    n_steps=50,
-                    expected=(4, 50, 3),
-                ),
-            ]
-            return self.generate_tests([], random_data)
-
-        def geodesic_test_data(self):
-            random_data = [
-                dict(
-                    dim=2,
-                    point_a=self.space(2).random_point(),
-                    point_b=self.space(2).random_point(),
-                ),
-                dict(
-                    dim=4,
-                    point_a=self.space(4).random_point(),
-                    point_b=self.space(4).random_point(),
-                ),
-            ]
-            return self.generate_tests([], random_data)
-
-        def geodesic_shape_test_data(self):
-            random_data = [
-                dict(
-                    dim=2,
-                    point=self.space(2).random_point(),
-                    vec=self.space(2).random_point(),
-                    time=0.5,
-                    expected=(2,),
-                ),
-                dict(
-                    dim=3,
-                    point=self.space(3).random_point(),
-                    vec=self.space(3).random_point(4),
-                    time=0.5,
-                    expected=(4, 3),
-                ),
-                dict(
-                    dim=3,
-                    point=self.space(3).random_point(),
-                    vec=self.space(3).random_point(4),
-                    time=gs.linspace(0.0, 1.0, 10),
-                    expected=(4, 10, 3),
-                ),
-            ]
-            return self.generate_tests([], random_data)
-
-        def jacobian_christoffels_test_data(self):
-            random_data = [
-                dict(dim=2, point=self.space(2).random_point(2)),
-                dict(dim=4, point=self.space(4).random_point(2)),
-            ]
-            return self.generate_tests([], random_data)
-
-        def jacobian_in_geodesic_bvp_test_data(self):
-            random_data = [
-                dict(
-                    dim=2,
-                    point_a=self.space(2).random_point(),
-                    point_b=self.space(2).random_point(),
-                ),
-                dict(
-                    dim=3,
-                    point_a=self.space(3).random_point(),
-                    point_b=self.space(3).random_point(),
-                ),
-            ]
-            return self.generate_tests([], random_data)
-
-        def approx_geodesic_bvp_test_data(self):
-            random_data = [
-                dict(
-                    dim=2,
-                    point_a=self.space(2).random_point(),
-                    point_b=self.space(2).random_point(),
-                ),
-                dict(
-                    dim=3,
-                    point_a=self.space(3).random_point(),
-                    point_b=self.space(3).random_point(),
-                ),
-            ]
-            return self.generate_tests([], random_data)
-
-        def polynomial_init_test_data(self):
-            smoke_data = [
-                dict(
-                    dim=3,
-                    point_a=[100.0, 1.0, 1.0],
-                    point_b=[1.0, 1.0, 100.0],
-                    expected=8.5,
-                ),
-            ]
-            return self.generate_tests(smoke_data)
-
-=======
->>>>>>> 1864374e
     testing_data = DirichletMetricTestData()
 
     @geomstats.tests.np_autograd_and_torch_only
