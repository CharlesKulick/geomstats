"""Unit tests for ProductManifold."""

import geomstats.backend as gs
import geomstats.tests
from geomstats.geometry.euclidean import Euclidean
from geomstats.geometry.minkowski import Minkowski
<<<<<<< HEAD
from geomstats.geometry.product_manifold import ProductManifold
=======
from geomstats.geometry.product_manifold import NFoldManifold, ProductManifold
from geomstats.geometry.product_riemannian_metric import (
    NFoldMetric,
    ProductRiemannianMetric,
)
>>>>>>> d1aa07d9
from tests.conftest import Parametrizer
from tests.data.product_manifold_data import (
    NFoldManifoldTestData,
    NFoldMetricTestData,
    ProductManifoldTestData,
    ProductRiemannianMetricTestData,
)
from tests.geometry_test_cases import ManifoldTestCase, RiemannianMetricTestCase


class TestProductManifold(ManifoldTestCase, metaclass=Parametrizer):
    skip_test_random_tangent_vec_is_tangent = True
    skip_test_projection_belongs = True

    testing_data = ProductManifoldTestData()
    space = testing_data.space

    def test_dimension(self, manifolds, default_point_type, expected):
        space = self.space(manifolds, default_point_type=default_point_type)
        self.assertAllClose(space.dim, expected)

    def test_regularize(self, manifolds, default_point_type, point):
        space = self.space(manifolds, default_point_type=default_point_type)
        result = space.regularize(point)
        self.assertAllClose(result, point)


class TestProductRiemannianMetric(RiemannianMetricTestCase, metaclass=Parametrizer):
    skip_test_parallel_transport_ivp_is_isometry = True
    skip_test_parallel_transport_bvp_is_isometry = True
    skip_test_exp_geodesic_ivp = True

    testing_data = ProductRiemannianMetricTestData()
    Metric = Connection = testing_data.Metric

    @geomstats.tests.np_autograd_and_torch_only
    def test_inner_product_matrix(
        self, manifolds, default_point_type, point, base_point
    ):
        metric = self.Metric(manifolds, default_point_type=default_point_type)
        logs = metric.log(point, base_point)
        result = metric.inner_product(logs, logs)
        expected = metric.squared_dist(base_point, point)
        self.assertAllClose(result, expected)

    @geomstats.tests.np_autograd_and_torch_only
    def test_inner_product_matrix_vector(self, default_point_type):
        euclidean = Euclidean(3)
        minkowski = Minkowski(3)
        space = ProductManifold(manifolds=[euclidean, minkowski])
        point = space.random_point(1)
        expected = gs.eye(6)
        expected[3, 3] = -1
        result = space.metric.metric_matrix(point)
        self.assertAllClose(result, expected)

    @geomstats.tests.np_and_autograd_only
    def test_dist_exp_after_log_norm(
        self, manifolds, default_point_type, n_samples, einsum_str, expected
    ):
        space = ProductManifold(
            manifolds=manifolds, default_point_type=default_point_type
        )
        point = space.random_point(n_samples)
        base_point = space.random_point(n_samples)

        logs = space.metric.log(point, base_point)
        normalized_logs = gs.einsum(
            einsum_str,
            1.0 / space.metric.norm(logs, base_point),
            logs,
        )
        point = space.metric.exp(normalized_logs, base_point)
        result = space.metric.dist(point, base_point)
        self.assertAllClose(result, expected)


class TestNFoldManifold(ManifoldTestCase, metaclass=Parametrizer):
<<<<<<< HEAD
    skip_test_random_tangent_vec_is_tangent = True
=======
    space = NFoldManifold
>>>>>>> d1aa07d9

    testing_data = NFoldManifoldTestData()
    space = testing_data.space

    def test_belongs(self, base, power, point, expected):
        space = self.space(base, power)
        self.assertAllEqual(space.belongs(point), expected)

    def test_shape(self, base, power, expected):
        space = self.space(base, power)
        self.assertAllClose(space.shape, expected)


class TestNFoldMetric(RiemannianMetricTestCase, metaclass=Parametrizer):
    skip_test_parallel_transport_ivp_is_isometry = True
    skip_test_parallel_transport_bvp_is_isometry = True
    skip_test_exp_geodesic_ivp = True
    skip_test_geodesic_bvp_belongs = True
    skip_test_geodesic_ivp_belongs = True

    testing_data = NFoldMetricTestData()
    Metric = Connection = testing_data.Metric

    def test_inner_product_shape(self, space, n_samples, point, tangent_vec):
        result = space.metric.inner_product(tangent_vec, tangent_vec, point)
        expected = gs.zeros(n_samples)
        self.assertAllClose(result, expected)

        point = point[0]
        result = space.metric.inner_product(tangent_vec, tangent_vec, point)
        expected = gs.zeros(n_samples)
        self.assertAllClose(result, expected)

        result = space.metric.inner_product(tangent_vec[0], tangent_vec, point)
        self.assertAllClose(result, expected)

        expected = 0.0
        result = space.metric.inner_product(tangent_vec[0], tangent_vec[0], point)
        self.assertAllClose(result, expected)<|MERGE_RESOLUTION|>--- conflicted
+++ resolved
@@ -4,15 +4,7 @@
 import geomstats.tests
 from geomstats.geometry.euclidean import Euclidean
 from geomstats.geometry.minkowski import Minkowski
-<<<<<<< HEAD
 from geomstats.geometry.product_manifold import ProductManifold
-=======
-from geomstats.geometry.product_manifold import NFoldManifold, ProductManifold
-from geomstats.geometry.product_riemannian_metric import (
-    NFoldMetric,
-    ProductRiemannianMetric,
-)
->>>>>>> d1aa07d9
 from tests.conftest import Parametrizer
 from tests.data.product_manifold_data import (
     NFoldManifoldTestData,
@@ -91,12 +83,6 @@
 
 
 class TestNFoldManifold(ManifoldTestCase, metaclass=Parametrizer):
-<<<<<<< HEAD
-    skip_test_random_tangent_vec_is_tangent = True
-=======
-    space = NFoldManifold
->>>>>>> d1aa07d9
-
     testing_data = NFoldManifoldTestData()
     space = testing_data.space
 
