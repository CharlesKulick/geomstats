--- conflicted
+++ resolved
@@ -346,310 +346,6 @@
     skip_test_exp_after_log = True
     skip_test_log_after_exp = True
 
-<<<<<<< HEAD
-    class KendallShapeMetricTestData(_RiemannianMetricTestData):
-        k_landmarks_list = random.sample(range(3, 6), 2)
-        m_ambient_list = [random.sample(range(2, n), 1)[0] for n in k_landmarks_list]
-        metric_args_list = list(zip(k_landmarks_list, m_ambient_list))
-
-        shape_list = metric_args_list
-        space_list = [PreShapeSpace(k, m) for k, m in metric_args_list]
-        n_points_list = random.sample(range(1, 4), 2)
-        n_samples_list = random.sample(range(1, 4), 2)
-        n_points_a_list = random.sample(range(1, 4), 2)
-        n_points_b_list = [1]
-        n_tangent_vecs_list = random.sample(range(1, 4), 2)
-        batch_size_list = random.sample(range(2, 4), 2)
-        alpha_list = [1] * 2
-        n_rungs_list = [1] * 2
-        scheme_list = ["pole"] * 2
-
-        def curvature_is_skew_operator_test_data(self):
-            base_point = smoke_space.random_point(2)
-            vec = gs.random.rand(4, 4, 3)
-            smoke_data = [
-                dict(k_landmarks=4, m_ambient=3, vec=vec, base_point=base_point)
-            ]
-            return self.generate_tests(smoke_data)
-
-        def curvature_bianchi_identity_test_data(self):
-            smoke_data = [
-                dict(
-                    k_landmarks=4,
-                    m_ambient=3,
-                    tangent_vec_a=tg_vec_0,
-                    tangent_vec_b=tg_vec_1,
-                    tangent_vec_cs=tg_vec_2,
-                    base_point=base_point,
-                )
-            ]
-            return self.generate_tests(smoke_data)
-
-        def kendall_sectional_curvature_test_data(self):
-            k_landmarks = 4
-            m_ambient = 3
-            space = smoke_space
-            n_samples = 4 * k_landmarks * m_ambient
-            base_point = space.random_point(1)
-
-            vec_a = gs.random.rand(n_samples, k_landmarks, m_ambient)
-            tg_vec_a = space.to_tangent(space.center(vec_a), base_point)
-
-            vec_b = gs.random.rand(n_samples, k_landmarks, m_ambient)
-            tg_vec_b = space.to_tangent(space.center(vec_b), base_point)
-
-            smoke_data = [
-                dict(
-                    k_landmarks=4,
-                    m_ambient=3,
-                    tangent_vec_a=tg_vec_a,
-                    tangent_vec_b=tg_vec_b,
-                    base_point=base_point,
-                )
-            ]
-            return self.generate_tests(smoke_data)
-
-        def kendall_curvature_derivative_bianchi_identity_test_data(self):
-            smoke_data = [
-                dict(
-                    k_landmarks=4,
-                    m_ambient=3,
-                    hor_x=hor_x,
-                    hor_y=hor_y,
-                    hor_z=hor_z,
-                    hor_h=hor_h,
-                    base_point=base_point,
-                )
-            ]
-            return self.generate_tests(smoke_data)
-
-        def curvature_derivative_is_skew_operator_test_data(self):
-            smoke_data = [
-                dict(
-                    k_landmarks=4,
-                    m_ambient=3,
-                    hor_x=hor_x,
-                    hor_y=hor_y,
-                    hor_z=hor_z,
-                    base_point=base_point,
-                )
-            ]
-            return self.generate_tests(smoke_data)
-
-        def directional_curvature_derivative_test_data(self):
-            smoke_data = [
-                dict(
-                    k_landmarks=4,
-                    m_ambient=3,
-                    hor_x=hor_x,
-                    hor_y=hor_y,
-                    base_point=base_point,
-                )
-            ]
-            return self.generate_tests(smoke_data)
-
-        def directional_curvature_derivative_is_quadratic_test_data(self):
-            coef_x = -2.5
-            coef_y = 1.5
-            smoke_data = [
-                dict(
-                    k_landmarks=4,
-                    m_ambient=3,
-                    coef_x=coef_x,
-                    coef_y=coef_y,
-                    hor_x=hor_x,
-                    hor_y=hor_y,
-                    base_point=base_point,
-                )
-            ]
-            return self.generate_tests(smoke_data)
-
-        def parallel_transport_test_data(self):
-            k_landmarks = 4
-            m_ambient = 3
-            n_samples = 10
-            space = PreShapeSpace(4, 3)
-            base_point = space.projection(gs.eye(4)[:, :3])
-            vec_a = gs.random.rand(n_samples, k_landmarks, m_ambient)
-            tangent_vec_a = space.to_tangent(space.center(vec_a), base_point)
-
-            vec_b = gs.random.rand(n_samples, k_landmarks, m_ambient)
-            tangent_vec_b = space.to_tangent(space.center(vec_b), base_point)
-            smoke_data = [
-                dict(
-                    k_landmarks=k_landmarks,
-                    m_ambient=m_ambient,
-                    tangent_vec_a=tangent_vec_a,
-                    tangent_vec_b=tangent_vec_b,
-                    base_point=base_point,
-                )
-            ]
-            return self.generate_tests(smoke_data)
-
-        def exp_shape_test_data(self):
-            return self._exp_shape_test_data(
-                self.metric_args_list, self.space_list, self.shape_list
-            )
-
-        def log_shape_test_data(self):
-            return self._log_shape_test_data(self.metric_args_list, self.space_list)
-
-        def squared_dist_is_symmetric_test_data(self):
-            return self._squared_dist_is_symmetric_test_data(
-                self.metric_args_list,
-                self.space_list,
-                self.n_points_a_list,
-                self.n_points_b_list,
-                atol=gs.atol * 1000,
-            )
-
-        def exp_belongs_test_data(self):
-            return self._exp_belongs_test_data(
-                self.metric_args_list,
-                self.space_list,
-                self.shape_list,
-                self.n_samples_list,
-                belongs_atol=gs.atol * 1000,
-            )
-
-        def log_is_tangent_test_data(self):
-            return self._log_is_tangent_test_data(
-                self.metric_args_list,
-                self.space_list,
-                self.n_samples_list,
-                is_tangent_atol=gs.atol * 1000,
-            )
-
-        def geodesic_ivp_belongs_test_data(self):
-            return self._geodesic_ivp_belongs_test_data(
-                self.metric_args_list,
-                self.space_list,
-                self.shape_list,
-                self.n_points_list,
-                belongs_atol=gs.atol * 1000,
-            )
-
-        def geodesic_bvp_belongs_test_data(self):
-            return self._geodesic_bvp_belongs_test_data(
-                self.metric_args_list,
-                self.space_list,
-                self.n_points_list,
-                belongs_atol=gs.atol * 1000,
-            )
-
-        def exp_after_log_test_data(self):
-            return self._exp_after_log_test_data(
-                self.metric_args_list,
-                self.space_list,
-                self.n_samples_list,
-                rtol=gs.rtol * 100,
-                atol=gs.atol * 10000,
-            )
-
-        def log_after_exp_test_data(self):
-            return self._log_after_exp_test_data(
-                self.metric_args_list,
-                self.space_list,
-                self.shape_list,
-                self.n_samples_list,
-                rtol=gs.rtol * 100,
-                atol=gs.atol * 10000,
-            )
-
-        def exp_ladder_parallel_transport_test_data(self):
-            return self._exp_ladder_parallel_transport_test_data(
-                self.metric_args_list,
-                self.space_list,
-                self.shape_list,
-                self.n_samples_list,
-                self.n_rungs_list,
-                self.alpha_list,
-                self.scheme_list,
-            )
-
-        def exp_geodesic_ivp_test_data(self):
-            return self._exp_geodesic_ivp_test_data(
-                self.metric_args_list,
-                self.space_list,
-                self.shape_list,
-                self.n_samples_list,
-                self.n_points_list,
-                rtol=gs.rtol * 10000,
-                atol=gs.atol * 10000,
-            )
-
-        def parallel_transport_ivp_is_isometry_test_data(self):
-            return self._parallel_transport_ivp_is_isometry_test_data(
-                self.metric_args_list,
-                self.space_list,
-                self.shape_list,
-                self.n_samples_list,
-                is_tangent_atol=gs.atol * 1000,
-                atol=gs.atol * 1000,
-            )
-
-        def parallel_transport_bvp_is_isometry_test_data(self):
-            return self._parallel_transport_bvp_is_isometry_test_data(
-                self.metric_args_list,
-                self.space_list,
-                self.shape_list,
-                self.n_samples_list,
-                is_tangent_atol=gs.atol * 1000,
-                atol=gs.atol * 1000,
-            )
-
-        def dist_is_symmetric_test_data(self):
-            return self._dist_is_symmetric_test_data(
-                self.metric_args_list,
-                self.space_list,
-                self.n_points_a_list,
-                self.n_points_b_list,
-            )
-
-        def dist_is_positive_test_data(self):
-            return self._dist_is_positive_test_data(
-                self.metric_args_list,
-                self.space_list,
-                self.n_points_a_list,
-                self.n_points_b_list,
-            )
-
-        def squared_dist_is_positive_test_data(self):
-            return self._squared_dist_is_positive_test_data(
-                self.metric_args_list,
-                self.space_list,
-                self.n_points_a_list,
-                self.n_points_b_list,
-            )
-
-        def dist_is_norm_of_log_test_data(self):
-            return self._dist_is_norm_of_log_test_data(
-                self.metric_args_list,
-                self.space_list,
-                self.n_points_a_list,
-                self.n_points_b_list,
-            )
-
-        def dist_point_to_itself_is_zero_test_data(self):
-            return self._dist_point_to_itself_is_zero_test_data(
-                self.metric_args_list, self.space_list, self.n_points_list
-            )
-
-        def inner_product_is_symmetric_test_data(self):
-            return self._inner_product_is_symmetric_test_data(
-                self.metric_args_list,
-                self.space_list,
-                self.shape_list,
-                self.n_tangent_vecs_list,
-            )
-
-        def triangular_inequality_of_dist_test_data(self):
-            return self._triangular_inequality_of_dist_test_data(
-                self.metric_args_list, self.space_list, self.n_points_list
-            )
-
-=======
->>>>>>> 1864374e
     testing_data = KendallShapeMetricTestData()
 
     def test_curvature_is_skew_operator(self, k_landmarks, m_ambient, vec, base_point):
@@ -852,187 +548,4 @@
     skip_test_exp_shape = True
     skip_test_log_after_exp = True
 
-<<<<<<< HEAD
-    class KendallShapeMetricTestData(_RiemannianMetricTestData):
-        k_landmarks_list = random.sample(range(3, 6), 2)
-        m_ambient_list = [random.sample(range(2, n), 1)[0] for n in k_landmarks_list]
-        metric_args_list = list(zip(k_landmarks_list, m_ambient_list))
-
-        shape_list = metric_args_list
-        space_list = [PreShapeSpace(k, m) for k, m in metric_args_list]
-        n_points_list = random.sample(range(1, 7), 2)
-        n_samples_list = random.sample(range(1, 7), 2)
-        n_points_a_list = random.sample(range(1, 7), 2)
-        n_points_b_list = [1]
-        batch_size_list = random.sample(range(2, 7), 2)
-        n_tangent_vecs_list = random.sample(range(2, 7), 2)
-        alpha_list = [1] * 2
-        n_rungs_list = [1] * 2
-        scheme_list = ["pole"] * 2
-
-        def exp_shape_test_data(self):
-            return self._exp_shape_test_data(
-                self.metric_args_list, self.space_list, self.shape_list
-            )
-
-        def log_shape_test_data(self):
-            return self._log_shape_test_data(self.metric_args_list, self.space_list)
-
-        def squared_dist_is_symmetric_test_data(self):
-            return self._squared_dist_is_symmetric_test_data(
-                self.metric_args_list,
-                self.space_list,
-                self.n_points_a_list,
-                self.n_points_b_list,
-                atol=gs.atol * 1000,
-            )
-
-        def exp_belongs_test_data(self):
-            return self._exp_belongs_test_data(
-                self.metric_args_list,
-                self.space_list,
-                self.shape_list,
-                self.n_samples_list,
-                belongs_atol=gs.atol * 1000,
-            )
-
-        def log_is_tangent_test_data(self):
-            return self._log_is_tangent_test_data(
-                self.metric_args_list,
-                self.space_list,
-                self.n_samples_list,
-                is_tangent_atol=gs.atol * 1000,
-            )
-
-        def geodesic_ivp_belongs_test_data(self):
-            return self._geodesic_ivp_belongs_test_data(
-                self.metric_args_list,
-                self.space_list,
-                self.shape_list,
-                self.n_points_list,
-                belongs_atol=gs.atol * 1000,
-            )
-
-        def geodesic_bvp_belongs_test_data(self):
-            return self._geodesic_bvp_belongs_test_data(
-                self.metric_args_list,
-                self.space_list,
-                self.n_points_list,
-                belongs_atol=gs.atol * 1000,
-            )
-
-        def exp_after_log_test_data(self):
-            return self._exp_after_log_test_data(
-                self.metric_args_list,
-                self.space_list,
-                self.n_samples_list,
-                rtol=gs.rtol * 100,
-                atol=1e-4,
-            )
-
-        def log_after_exp_test_data(self):
-            return self._log_after_exp_test_data(
-                self.metric_args_list,
-                self.space_list,
-                self.shape_list,
-                self.n_samples_list,
-                rtol=gs.rtol * 100,
-                atol=1e-2,
-            )
-
-        def exp_ladder_parallel_transport_test_data(self):
-            return self._exp_ladder_parallel_transport_test_data(
-                self.metric_args_list,
-                self.space_list,
-                self.shape_list,
-                self.n_samples_list,
-                self.n_rungs_list,
-                self.alpha_list,
-                self.scheme_list,
-            )
-
-        def exp_geodesic_ivp_test_data(self):
-            return self._exp_geodesic_ivp_test_data(
-                self.metric_args_list,
-                self.space_list,
-                self.shape_list,
-                self.n_samples_list,
-                self.n_points_list,
-                rtol=gs.rtol * 10000,
-                atol=gs.atol * 10000,
-            )
-
-        def parallel_transport_ivp_is_isometry_test_data(self):
-            return self._parallel_transport_ivp_is_isometry_test_data(
-                self.metric_args_list,
-                self.space_list,
-                self.shape_list,
-                self.n_samples_list,
-                is_tangent_atol=gs.atol * 1000,
-                atol=gs.atol * 1000,
-            )
-
-        def parallel_transport_bvp_is_isometry_test_data(self):
-            return self._parallel_transport_bvp_is_isometry_test_data(
-                self.metric_args_list,
-                self.space_list,
-                self.shape_list,
-                self.n_samples_list,
-                is_tangent_atol=gs.atol * 1000,
-                atol=gs.atol * 1000,
-            )
-
-        def dist_is_symmetric_test_data(self):
-            return self._dist_is_symmetric_test_data(
-                self.metric_args_list,
-                self.space_list,
-                self.n_points_a_list,
-                self.n_points_b_list,
-            )
-
-        def dist_is_positive_test_data(self):
-            return self._dist_is_positive_test_data(
-                self.metric_args_list,
-                self.space_list,
-                self.n_points_a_list,
-                self.n_points_b_list,
-            )
-
-        def squared_dist_is_positive_test_data(self):
-            return self._squared_dist_is_positive_test_data(
-                self.metric_args_list,
-                self.space_list,
-                self.n_points_a_list,
-                self.n_points_b_list,
-            )
-
-        def dist_is_norm_of_log_test_data(self):
-            return self._dist_is_norm_of_log_test_data(
-                self.metric_args_list,
-                self.space_list,
-                self.n_points_a_list,
-                self.n_points_b_list,
-            )
-
-        def dist_point_to_itself_is_zero_test_data(self):
-            return self._dist_point_to_itself_is_zero_test_data(
-                self.metric_args_list, self.space_list, self.n_points_list
-            )
-
-        def inner_product_is_symmetric_test_data(self):
-            return self._inner_product_is_symmetric_test_data(
-                self.metric_args_list,
-                self.space_list,
-                self.shape_list,
-                self.n_tangent_vecs_list,
-            )
-
-        def triangular_inequality_of_dist_test_data(self):
-            return self._triangular_inequality_of_dist_test_data(
-                self.metric_args_list, self.space_list, self.n_points_list
-            )
-
-    testing_data = KendallShapeMetricTestData()
-=======
-    testing_data = PreShapeMetricTestData()
->>>>>>> 1864374e
+    testing_data = PreShapeMetricTestData()