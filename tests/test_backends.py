--- conflicted
+++ resolved
@@ -854,8 +854,6 @@
 
         result = [a.dtype == gs.float32 for a in gs_result]
 
-<<<<<<< HEAD
-=======
         self.assertTrue(gs.all(result))
 
         gs_list = [gs.array([1, 2]), gs.array([2.2, 3.3], dtype=gs.float64)]
@@ -872,5 +870,4 @@
 
         result = [a.dtype == gs.float64 for a in gs_result]
 
->>>>>>> bcb31499
         self.assertTrue(gs.all(result))