"""The n-dimensional hyperbolic space.

The n-dimensional hyperbolic space embedded with
the hyperboloid representation (embedded in minkowsky space).

Lead author: Nina Miolane.
"""

import math

import geomstats.algebra_utils as utils
import geomstats.backend as gs
import geomstats.vectorization
from geomstats.geometry._hyperbolic import HyperbolicMetric, _Hyperbolic
from geomstats.geometry.base import LevelSet
from geomstats.geometry.minkowski import Minkowski, MinkowskiMetric


class Hyperboloid(_Hyperbolic, LevelSet):
    """Class for the n-dimensional hyperboloid space.

    Class for the n-dimensional hyperboloid space as embedded in (
    n+1)-dimensional Minkowski space. For other representations of
    hyperbolic spaces see the `Hyperbolic` class.

    The default_coords_type parameter allows to choose the
    representation of the points as input.

    Parameters
    ----------
    dim : int
        Dimension of the hyperbolic space.
    default_coords_type : str, {'extrinsic', 'intrinsic'}
        Default coordinates to represent points in hyperbolic space.
        Optional, default: 'extrinsic'.
    scale : int
        Scale of the hyperbolic space, defined as the set of points
        in Minkowski space whose squared norm is equal to -scale.
        Optional, default: 1.
    """

    def __init__(self, dim, default_coords_type="extrinsic", scale=1, **kwargs):
        minkowski = Minkowski(dim + 1)
<<<<<<< HEAD
        kwargs.setdefault("metric", HyperboloidMetric(dim, coords_type, scale))
        super().__init__(
=======
        kwargs.setdefault("metric", HyperboloidMetric(dim, default_coords_type, scale))
        super(Hyperboloid, self).__init__(
>>>>>>> d7764cf0
            dim=dim,
            embedding_space=minkowski,
            submersion=minkowski.metric.squared_norm,
            value=-1.0,
            tangent_submersion=minkowski.metric.inner_product,
            default_coords_type=default_coords_type,
            scale=scale,
            **kwargs
        )

    def belongs(self, point, atol=gs.atol):
        """Test if a point belongs to the hyperbolic space.

        Test if a point belongs to the hyperbolic space in
        its hyperboloid representation.

        Parameters
        ----------
        point : array-like, shape=[..., dim]
            Point to be tested.
        atol : float, optional
            Tolerance at which to evaluate how close the squared norm
            is to the reference value.
            Optional, default: backend atol.

        Returns
        -------
        belongs : array-like, shape=[...,]
            Array of booleans indicating whether the corresponding points
            belong to the hyperbolic space.
        """
        point_dim = point.shape[-1]
        if point_dim is not self.dim + 1:
            belongs = False
            if point_dim is self.dim and self.default_coords_type == "intrinsic":
                belongs = True
            if gs.ndim(point) == 2:
                belongs = gs.tile([belongs], (point.shape[0],))
            return belongs

        return super().belongs(point, atol)

    def projection(self, point):
        """Project a point in space on the hyperboloid.

        Parameters
        ----------
        point : array-like, shape=[..., dim + 1]
            Point in embedding Euclidean space.

        Returns
        -------
        projected_point : array-like, shape=[..., dim + 1]
            Point projected on the hyperboloid.
        """
        belongs = self.belongs(point)

        # avoid dividing by 0
        factor = gs.where(point[..., 0] == 0.0, 1.0, point[..., 0] + gs.atol)

        first_coord = gs.where(belongs, 1.0, 1.0 / factor)
        intrinsic = gs.einsum("...,...i->...i", first_coord, point)[..., 1:]
        return self.intrinsic_to_extrinsic_coords(intrinsic)

    def regularize(self, point):
        """Regularize a point to the canonical representation.

        Regularize a point to the canonical representation chosen
        for the hyperbolic space, to avoid numerical issues.

        Parameters
        ----------
        point : array-like, shape=[..., dim + 1]
            Point.

        Returns
        -------
        projected_point : array-like, shape=[..., dim + 1]
            Point in hyperbolic space in canonical representation
            in extrinsic coordinates.
        """
        if self.default_coords_type == "intrinsic":
            point = self.intrinsic_to_extrinsic_coords(point)

        sq_norm = self.embedding_metric.squared_norm(point)
        if not gs.all(sq_norm):
            raise ValueError(
                "Cannot project a vector of norm 0. in the "
                "Minkowski space to the hyperboloid"
            )
        real_norm = gs.sqrt(gs.abs(sq_norm))
        projected_point = gs.einsum("...i,...->...i", point, 1.0 / real_norm)

        return projected_point

    @geomstats.vectorization.decorator(["else", "vector", "vector"])
    def to_tangent(self, vector, base_point):
        """Project a vector to a tangent space of the hyperbolic space.

        Project a vector in Minkowski space on the tangent space
        of the hyperbolic space at a base point.

        Parameters
        ----------
        vector : array-like, shape=[..., dim + 1]
            Vector in Minkowski space to be projected.
        base_point : array-like, shape=[..., dim + 1]
            Point in hyperbolic space.

        Returns
        -------
        tangent_vec : array-like, shape=[..., dim + 1]
            Tangent vector at the base point, equal to the projection of
            the vector in Minkowski space.
        """
        if self.default_coords_type == "intrinsic":
            base_point = self.intrinsic_to_extrinsic_coords(base_point)

        sq_norm = self.embedding_metric.squared_norm(base_point)
        inner_prod = self.embedding_metric.inner_product(base_point, vector)

        coef = inner_prod / sq_norm

        tangent_vec = vector - gs.einsum("...,...j->...j", coef, base_point)
        return tangent_vec

    def is_tangent(self, vector, base_point, atol=gs.atol):
        """Check whether the vector is tangent at base_point.

        Parameters
        ----------
        vector : array-like, shape=[..., dim + 1]
            Vector.
        base_point : array-like, shape=[..., dim + 1]
            Point on the manifold.
        atol : float
            Absolute tolerance.
            Optional, default: backend atol.

        Returns
        -------
        is_tangent : bool
            Boolean denoting if vector is a tangent vector at the base point.
        """
        product = self.embedding_metric.inner_product(vector, base_point)
        return gs.isclose(product, 0.0)

    def intrinsic_to_extrinsic_coords(self, point_intrinsic):
        """Convert from intrinsic to extrinsic coordinates.

        Parameters
        ----------
        point_intrinsic : array-like, shape=[..., dim]
            Point in the embedded manifold in intrinsic coordinates.

        Returns
        -------
        point_extrinsic : array-like, shape=[..., dim + 1]
            Point in the embedded manifold in extrinsic coordinates.
        """
        if self.dim != point_intrinsic.shape[-1]:
            raise NameError(
                "Wrong intrinsic dimension: "
                + str(point_intrinsic.shape[-1])
                + " instead of "
                + str(self.dim)
            )
        return _Hyperbolic.change_coordinates_system(
            point_intrinsic, "intrinsic", "extrinsic"
        )

    def extrinsic_to_intrinsic_coords(self, point_extrinsic):
        """Convert from extrinsic to intrinsic coordinates.

        Parameters
        ----------
        point_extrinsic : array-like, shape=[..., dim + 1]
            Point in the embedded manifold in extrinsic coordinates,
            i. e. in the coordinates of the embedding manifold.

        Returns
        -------
        point_intrinsic : array-like, shape=[..., dim]
            Point in intrinsic coordinates.
        """
        belong_point = self.belongs(point_extrinsic)
        if not gs.all(belong_point):
            raise ValueError("Point that does not belong to the hyperboloid " "found")
        return _Hyperbolic.change_coordinates_system(
            point_extrinsic, "extrinsic", "intrinsic"
        )


class HyperboloidMetric(HyperbolicMetric):
    """Class that defines operations using a hyperbolic metric.

    Parameters
    ----------
    dim : int
        Dimension of the hyperbolic space.
    default_coords_type : str, {'extrinsic', 'intrinsic', etc}
        Default coordinates to represent points in hyperbolic space.
        Optional, default: 'extrinsic'.
    scale : int
        Scale of the hyperbolic space, defined as the set of points
        in Minkowski space whose squared norm is equal to -scale.
        Optional, default: 1.
    """

<<<<<<< HEAD
    def __init__(self, dim, coords_type="extrinsic", scale=1):
        super().__init__(dim=dim, scale=scale)
=======
    def __init__(self, dim, default_coords_type="extrinsic", scale=1):
        super(HyperboloidMetric, self).__init__(
            dim=dim, scale=scale, default_coords_type=default_coords_type
        )
>>>>>>> d7764cf0
        self.embedding_metric = MinkowskiMetric(dim + 1)
        self.scale = scale

    def metric_matrix(self, base_point=None):
        """Compute the inner product matrix.

        Parameters
        ----------
        base_point: array-like, shape=[..., dim + 1]
            Base point.
            Optional, default: None.

        Returns
        -------
        inner_prod_mat: array-like, shape=[..., dim+1, dim + 1]
            Inner-product matrix.
        """
        self.embedding_metric.metric_matrix(base_point)

    def _inner_product(self, tangent_vec_a, tangent_vec_b, base_point=None):
        """Compute the inner-product of two tangent vectors at a base point.

        Parameters
        ----------
        tangent_vec_a : array-like, shape=[..., dim + 1]
            First tangent vector at base point.
        tangent_vec_b : array-like, shape=[..., dim + 1]
            Second tangent vector at base point.
        base_point : array-like, shape=[..., dim + 1], optional
            Point in hyperbolic space.

        Returns
        -------
        inner_prod : array-like, shape=[...,]
            Inner-product of the two tangent vectors.
        """
        inner_prod = self.embedding_metric.inner_product(
            tangent_vec_a, tangent_vec_b, base_point
        )
        return inner_prod

    def _squared_norm(self, vector, base_point=None):
        """Compute the squared norm of a vector.

        Squared norm of a vector associated with the inner-product
        at the tangent space at a base point.

        Parameters
        ----------
        vector : array-like, shape=[..., dim + 1]
            Vector on the tangent space of the hyperbolic space at base point.
        base_point : array-like, shape=[..., dim + 1], optional
            Point in hyperbolic space in extrinsic coordinates.

        Returns
        -------
        sq_norm : array-like, shape=[...,]
            Squared norm of the vector.
        """
        sq_norm = self.embedding_metric.squared_norm(vector)
        return sq_norm

    def exp(self, tangent_vec, base_point):
        """Compute the Riemannian exponential of a tangent vector.

        Parameters
        ----------
        tangent_vec : array-like, shape=[..., dim + 1]
            Tangent vector at a base point.
        base_point : array-like, shape=[..., dim + 1]
            Point in hyperbolic space.

        Returns
        -------
        exp : array-like, shape=[..., dim + 1]
            Point in hyperbolic space equal to the Riemannian exponential
            of tangent_vec at the base point.
        """
        sq_norm_tangent_vec = self.embedding_metric.squared_norm(tangent_vec)
        sq_norm_tangent_vec = gs.clip(sq_norm_tangent_vec, 0, math.inf)

        coef_1 = utils.taylor_exp_even_func(
            sq_norm_tangent_vec, utils.cosh_close_0, order=5
        )
        coef_2 = utils.taylor_exp_even_func(
            sq_norm_tangent_vec, utils.sinch_close_0, order=5
        )

        exp = gs.einsum("...,...j->...j", coef_1, base_point) + gs.einsum(
            "...,...j->...j", coef_2, tangent_vec
        )

        exp = Hyperboloid(dim=self.dim).regularize(exp)
        return exp

    def log(self, point, base_point):
        """Compute Riemannian logarithm of a point wrt a base point.

        If `default_coords_type` is 'poincare' then base_point belongs
        to the Poincare ball and point is a vector in the Euclidean
        space of the same dimension as the ball.

        Parameters
        ----------
        point : array-like, shape=[..., dim + 1]
            Point in hyperbolic space.
        base_point : array-like, shape=[..., dim + 1]
            Point in hyperbolic space.

        Returns
        -------
        log : array-like, shape=[..., dim + 1]
            Tangent vector at the base point equal to the Riemannian logarithm
            of point at the base point.
        """
        angle = self.dist(base_point, point) / self.scale

        coef_1_ = utils.taylor_exp_even_func(
            angle**2, utils.inv_sinch_close_0, order=4
        )
        coef_2_ = utils.taylor_exp_even_func(
            angle**2, utils.inv_tanh_close_0, order=4
        )

        log_term_1 = gs.einsum("...,...j->...j", coef_1_, point)
        log_term_2 = -gs.einsum("...,...j->...j", coef_2_, base_point)
        log = log_term_1 + log_term_2
        return log

    def dist(self, point_a, point_b):
        """Compute the geodesic distance between two points.

        Parameters
        ----------
        point_a : array-like, shape=[..., dim + 1]
            First point in hyperbolic space.
        point_b : array-like, shape=[..., dim + 1]
            Second point in hyperbolic space.

        Returns
        -------
        dist : array-like, shape=[...,]
            Geodesic distance between the two points.
        """
        sq_norm_a = self.embedding_metric.squared_norm(point_a)
        sq_norm_b = self.embedding_metric.squared_norm(point_b)
        inner_prod = self.embedding_metric.inner_product(point_a, point_b)

        cosh_angle = -inner_prod / gs.sqrt(sq_norm_a * sq_norm_b)
        cosh_angle = gs.clip(cosh_angle, 1.0, 1e24)

        dist = gs.arccosh(cosh_angle)
        dist *= self.scale
        return dist

    def parallel_transport(
        self, tangent_vec, base_point, direction=None, end_point=None
    ):
        r"""Compute the parallel transport of a tangent vector.

        Closed-form solution for the parallel transport of a tangent vector
        along the geodesic between two points `base_point` and `end_point`
        or alternatively defined by :math:`t \mapsto exp_{(base\_point)}(
        t*direction)`.

        Parameters
        ----------
        tangent_vec : array-like, shape=[..., dim + 1]
            Tangent vector at base point to be transported.
        base_point : array-like, shape=[..., dim + 1]
            Point on the hyperboloid.
        direction : array-like, shape=[..., dim + 1]
            Tangent vector at base point, along which the parallel transport
            is computed.
            Optional, default : None.
        end_point : array-like, shape=[..., dim + 1]
            Point on the hyperboloid. Point to transport to. Unused if `tangent_vec_b`
            is given.
            Optional, default : None.

        Returns
        -------
        transported_tangent_vec: array-like, shape=[..., dim + 1]
            Transported tangent vector at `exp_(base_point)(tangent_vec_b)`.
        """
        if direction is None:
            if end_point is not None:
                direction = self.log(end_point, base_point)
            else:
                raise ValueError(
                    "Either an end_point or a tangent_vec_b must be given to define the"
                    " geodesic along which to transport."
                )
        theta = self.embedding_metric.norm(direction)
        eps = gs.where(theta == 0.0, 1.0, theta)
        normalized_b = gs.einsum("...,...i->...i", 1 / eps, direction)
        pb = self.embedding_metric.inner_product(tangent_vec, normalized_b)
        p_orth = tangent_vec - gs.einsum("...,...i->...i", pb, normalized_b)
        transported = (
            gs.einsum("...,...i->...i", gs.sinh(theta) * pb, base_point)
            + gs.einsum("...,...i->...i", gs.cosh(theta) * pb, normalized_b)
            + p_orth
        )
        return transported

    def injectivity_radius(self, base_point):
        """Compute the radius of the injectivity domain.

        This is is the supremum of radii r for which the exponential map is a
        diffeomorphism from the open ball of radius r centered at the base
        point onto its image.
        In the case of the hyperbolic space, it does not depend on the base
        point and is infinite everywhere, because of the negative curvature.

        Parameters
        ----------
        base_point : array-like, shape=[..., dim+1]
            Point on the manifold.

        Returns
        -------
        radius : float
            Injectivity radius.
        """
        return math.inf<|MERGE_RESOLUTION|>--- conflicted
+++ resolved
@@ -41,13 +41,8 @@
 
     def __init__(self, dim, default_coords_type="extrinsic", scale=1, **kwargs):
         minkowski = Minkowski(dim + 1)
-<<<<<<< HEAD
-        kwargs.setdefault("metric", HyperboloidMetric(dim, coords_type, scale))
+        kwargs.setdefault("metric", HyperboloidMetric(dim, default_coords_type, scale))
         super().__init__(
-=======
-        kwargs.setdefault("metric", HyperboloidMetric(dim, default_coords_type, scale))
-        super(Hyperboloid, self).__init__(
->>>>>>> d7764cf0
             dim=dim,
             embedding_space=minkowski,
             submersion=minkowski.metric.squared_norm,
@@ -257,15 +252,8 @@
         Optional, default: 1.
     """
 
-<<<<<<< HEAD
-    def __init__(self, dim, coords_type="extrinsic", scale=1):
-        super().__init__(dim=dim, scale=scale)
-=======
     def __init__(self, dim, default_coords_type="extrinsic", scale=1):
-        super(HyperboloidMetric, self).__init__(
-            dim=dim, scale=scale, default_coords_type=default_coords_type
-        )
->>>>>>> d7764cf0
+        super().__init__(dim=dim, scale=scale, default_coords_type=default_coords_type)
         self.embedding_metric = MinkowskiMetric(dim + 1)
         self.scale = scale
 
