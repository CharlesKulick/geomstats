"""Parameterized curves on any given manifold."""

import math

from scipy.interpolate import CubicSpline

import geomstats.backend as gs
from geomstats.algebra_utils import from_vector_to_diagonal_matrix
from geomstats.geometry.euclidean import Euclidean, EuclideanMetric
from geomstats.geometry.landmarks import L2Metric
from geomstats.geometry.manifold import Manifold
from geomstats.geometry.riemannian_metric import RiemannianMetric
from geomstats.geometry.symmetric_matrices import SymmetricMatrices

R2 = Euclidean(dim=2)
R3 = Euclidean(dim=3)


class DiscreteCurves(Manifold):
    r"""Space of discrete curves sampled at points in ambient_manifold.

    Each individual curve is represented by a 2d-array of shape `[
    n_sampling_points, ambient_dim]`. A Batch of curves can be passed to
    all methods either as a 3d-array if all curves have the same number of
    sampled points, or as a list of 2d-arrays, each representing a curve.

    Parameters
    ----------
    ambient_manifold : Manifold
        Manifold in which curves take values.

    Attributes
    ----------
    ambient_manifold : Manifold
        Manifold in which curves take values.
    l2_metric : callable
        Function that takes as argument an integer number of sampled points
        and returns the corresponding L2 metric (product) metric,
        a RiemannianMetric object
    square_root_velocity_metric : RiemannianMetric
        Square root velocity metric.
    """

    def __init__(self, ambient_manifold):
        super(DiscreteCurves, self).__init__(dim=math.inf)
        self.ambient_manifold = ambient_manifold
        self.l2_metric = lambda n: L2Metric(self.ambient_manifold, n_landmarks=n)
        self.square_root_velocity_metric = SRVMetric(self.ambient_manifold)
        self.quotient_square_root_velocity_metric = QuotientSRVMetric(
            self.ambient_manifold
        )

    def belongs(self, point, atol=gs.atol):
        """Test whether a point belongs to the manifold.

        Test that all points of the curve belong to the ambient manifold.

        Parameters
        ----------
        point : array-like, shape=[..., n_sampling_points, ambient_dim]
            Point representing a discrete curve.
        atol : float
            Absolute tolerance.
            Optional, default: backend atol.

        Returns
        -------
        belongs : bool
            Boolean evaluating if point belongs to the space of discrete
            curves.
        """

        def each_belongs(pt):
            return gs.all(self.ambient_manifold.belongs(pt))

        if isinstance(point, list) or point.ndim > 2:
            return gs.stack([each_belongs(pt) for pt in point])

        return each_belongs(point)

    def is_tangent(self, vector, base_point, atol=gs.atol):
        """Check whether the vector is tangent at a curve.

        A vector is tangent at a curve if it is a vector field along that
        curve.

        Parameters
        ----------
        vector : array-like, shape=[..., n_sampling_points, ambient_dim]
            Vector.
        base_point : array-like, shape=[..., n_sampling_points, ambient_dim]
            Discrete curve.
        atol : float
            Absolute tolerance.
            Optional, default: backend atol.

        Returns
        -------
        is_tangent : bool
            Boolean denoting if vector is a tangent vector at the base point.
        """
        ambient_manifold = self.ambient_manifold
        shape = vector.shape
        stacked_vec = gs.reshape(vector, (-1, shape[-1]))
        stacked_point = gs.reshape(base_point, (-1, shape[-1]))
        is_tangent = ambient_manifold.is_tangent(stacked_vec, stacked_point, atol)
        is_tangent = gs.reshape(is_tangent, shape[:-1])
        return gs.all(is_tangent, axis=-1)

    def to_tangent(self, vector, base_point):
        """Project a vector to a tangent space of the manifold.

        As tangent vectors are vector fields along a curve, each component of
        the vector is projected to the tangent space of the corresponding
        point of the discrete curve. The number of sampling points should
        match in the vector and the base_point.

        Parameters
        ----------
        vector : array-like, shape=[..., n_sampling_points, ambient_dim]
            Vector.
        base_point : array-like, shape=[..., n_sampling_points, ambient_dim]
            Discrete curve.

        Returns
        -------
        tangent_vec : array-like, shape=[..., n_sampling_points, ambient_dim]
            Tangent vector at base point.
        """
        ambient_manifold = self.ambient_manifold
        shape = vector.shape
        stacked_vec = gs.reshape(vector, (-1, shape[-1]))
        stacked_point = gs.reshape(base_point, (-1, shape[-1]))
        tangent_vec = ambient_manifold.to_tangent(stacked_vec, stacked_point)
        tangent_vec = gs.reshape(tangent_vec, vector.shape)
        return tangent_vec

    def random_point(self, n_samples=1, bound=1.0, n_sampling_points=10):
        """Sample random curves.

        If the ambient manifold is compact, a uniform distribution is used.

        Parameters
        ----------
        n_samples : int
            Number of samples.
            Optional, default: 1.
        bound : float
            Bound of the interval in which to sample for non compact
            ambient manifolds.
            Optional, default: 1.
        n_sampling_points : int
            Number of sampling points for the discrete curves.
            Optional, default : 10.

        Returns
        -------
        samples : array-like, shape=[..., n_sampling_points, {dim, [n, n]}]
            Points sampled on the hypersphere.
        """
        sample = self.ambient_manifold.random_point(n_samples * n_sampling_points)
        sample = gs.reshape(sample, (n_samples, n_sampling_points, -1))
        return sample[0] if n_samples == 1 else sample


class SRVMetric(RiemannianMetric):
    """Elastic metric defined using the Square Root Velocity Function.

    See [Sea2011]_ for details.

    Parameters
    ----------
    ambient_manifold : Manifold
        Manifold in which curves take values.
    metric : RiemannianMetric
        Metric to use on the ambient manifold. If None is passed, ambient
        manifold should have a metric attribute, which will be used.
        Optional, default : None.

    References
    ----------
    .. [Sea2011] A. Srivastava, E. Klassen, S. H. Joshi and I. H. Jermyn,
    "Shape Analysis of Elastic Curves in Euclidean Spaces,"
    in IEEE Transactions on Pattern Analysis and Machine Intelligence,
    vol. 33, no. 7, pp. 1415-1428, July 2011.
    """

    def __init__(self, ambient_manifold, metric=None):
        super(SRVMetric, self).__init__(dim=math.inf, signature=(math.inf, 0, 0))
        if metric is None:
            if hasattr(ambient_manifold, "metric"):
                self.ambient_metric = ambient_manifold.metric
            else:
                raise ValueError(
                    "Instantiating an object of class "
                    "DiscreteCurves requires either a metric"
                    " or an ambient manifold"
                    " equipped with a metric."
                )
        else:
            self.ambient_metric = metric
        self.l2_metric = lambda n: L2Metric(ambient_manifold, n_landmarks=n)

    def pointwise_inner_product(self, tangent_vec_a, tangent_vec_b, base_curve):
        """Compute the pointwise inner product of pair of tangent vectors.

        Compute the point-wise inner-product between two tangent vectors
        at a base curve.

        Parameters
        ----------
        tangent_vec_a : array-like, shape=[..., n_sampling_points, ambient_dim]
            Tangent vector to discrete curve.
        tangent_vec_b : array-like, shape=[..., n_sampling_points, ambient_dim]
            Tangent vector to discrete curve.
        base_curve : array-like, shape=[..., n_sampling_points, ambient_dim]
            Point representing a discrete curve.

        Returns
        -------
        inner_prod : array-like, shape=[..., n_sampling_points]
            Point-wise inner-product.
        """

        def inner_prod_aux(vec_a, vec_b, curve):
            inner_prod = self.ambient_metric.inner_product(vec_a, vec_b, curve)
            return gs.squeeze(inner_prod)

        inner_prod = gs.vectorize(
            (tangent_vec_a, tangent_vec_b, base_curve),
            inner_prod_aux,
            dtype=gs.float32,
            multiple_args=True,
            signature="(i,j),(i,j),(i,j)->(i)",
        )

        return inner_prod

    def pointwise_norm(self, tangent_vec, base_curve):
        """Compute the point-wise norm of a tangent vector at a base curve.

        Parameters
        ----------
        tangent_vec : array-like, shape=[..., n_sampling_points, ambient_dim]
            Tangent vector to discrete curve.
        base_curve : array-like, shape=[..., n_sampling_points, ambient_dim]
            Point representing a discrete curve.

        Returns
        -------
        norm : array-like, shape=[..., n_sampling_points]
            Point-wise norms.
        """
        sq_norm = self.pointwise_inner_product(
            tangent_vec_a=tangent_vec, tangent_vec_b=tangent_vec, base_curve=base_curve
        )
        return gs.sqrt(sq_norm)

    def square_root_velocity(self, curve):
        """Compute the square root velocity representation of a curve.

        The velocity is computed using the log map. In the case of several
        curves, an index selection procedure allows to get rid of the log
        between the end point of curve[k, :, :] and the starting point of
        curve[k + 1, :, :].

        Parameters
        ----------
        curve : array-like, shape=[..., n_sampling_points, ambient_dim]
            Discrete curve.

        Returns
        -------
        srv : array-like, shape=[..., n_sampling_points - 1, ambient_dim]
            Square-root velocity representation of a discrete curve.
        """
        curve = gs.to_ndarray(curve, to_ndim=3)
        n_curves, n_sampling_points, n_coords = curve.shape
        srv_shape = (n_curves, n_sampling_points - 1, n_coords)

        curve = gs.reshape(curve, (n_curves * n_sampling_points, n_coords))
        coef = gs.cast(gs.array(n_sampling_points - 1), gs.float32)
        velocity = coef * self.ambient_metric.log(
            point=curve[1:, :], base_point=curve[:-1, :]
        )
        velocity_norm = self.ambient_metric.norm(velocity, curve[:-1, :])
        srv = gs.einsum("...i,...->...i", velocity, 1.0 / gs.sqrt(velocity_norm))

        index = gs.arange(n_curves * n_sampling_points - 1)
        mask = ~((index + 1) % n_sampling_points == 0)
        srv = gs.reshape(srv[mask], srv_shape)

        return srv

    def square_root_velocity_inverse(self, srv, starting_point):
        """Retrieve a curve from sqrt velocity rep and starting point.

        Parameters
        ----------
        srv : array-like, shape=[..., n_sampling_points - 1, ambient_dim]
            Square-root velocity representation of a discrete curve.
        starting_point : array-like, shape=[..., ambient_dim]
            Point of the ambient manifold to use as start of the retrieved
            curve.

        Returns
        -------
        curve : array-like, shape=[..., n_sampling_points, ambient_dim]
            Curve retrieved from its square-root velocity.
        """
        if not isinstance(self.ambient_metric, EuclideanMetric):
            raise AssertionError(
                "The square root velocity inverse is only "
                "implemented for discrete curves embedded "
                "in a Euclidean space."
            )
        if gs.ndim(srv) != gs.ndim(starting_point):
            starting_point = gs.to_ndarray(starting_point, to_ndim=srv.ndim, axis=1)
        srv_shape = srv.shape
        srv = gs.to_ndarray(srv, to_ndim=3)
        n_curves, n_sampling_points_minus_one, n_coords = srv.shape

        srv = gs.reshape(srv, (n_curves * n_sampling_points_minus_one, n_coords))
        srv_norm = self.ambient_metric.norm(srv)
        delta_points = gs.einsum(
            "...,...i->...i", 1 / n_sampling_points_minus_one * srv_norm, srv
        )
        delta_points = gs.reshape(delta_points, srv_shape)
        curve = gs.concatenate((starting_point, delta_points), -2)
        curve = gs.cumsum(curve, -2)

        return curve

    def aux_differential_square_root_velocity(self, tangent_vec, curve):
        """Compute differential of the square root velocity transform.

        Parameters
        ----------
        tangent_vec : array-like, shape=[..., n_sampling_points, ambient_dim]
            Tangent vector to curve, i.e. infinitesimal vector field
            along curve.
        curve : array-like, shape=[..., n_sampling_points, ambiend_dim]
            Discrete curve.

        Returns
        -------
        d_srv_vec : array-like, shape=[..., ambient_dim,]
            Differential of the square root velocity transform at curve
            evaluated at tangent_vec.
        """
        if not isinstance(self.ambient_metric, EuclideanMetric):
            raise AssertionError(
                "The differential of the square root "
                "velocity function is only implemented for "
                "discrete curves embedded in a Euclidean "
                "space."
            )
        n_sampling_points = curve.shape[-2]
        d_vec = n_sampling_points * (tangent_vec[..., 1:, :] - tangent_vec[..., :-1, :])
        velocity_vec = n_sampling_points * (curve[..., 1:, :] - curve[..., :-1, :])
        velocity_norm = self.ambient_metric.norm(velocity_vec)
        unit_velocity_vec = gs.einsum(
            "...ij,...i->...ij", velocity_vec, 1 / velocity_norm
        )
        inner_prod = self.pointwise_inner_product(
            d_vec, unit_velocity_vec, curve[..., :-1, :]
        )
        d_vec_tangential = gs.einsum("...ij,...i->...ij", unit_velocity_vec, inner_prod)
        d_srv_vec = d_vec - 1 / 2 * d_vec_tangential
        d_srv_vec = gs.einsum(
            "...ij,...i->...ij", d_srv_vec, 1 / velocity_norm ** (1 / 2)
        )

        return d_srv_vec

    def inner_product(self, tangent_vec_a, tangent_vec_b, curve):
        """Compute inner product between two tangent vectors.

        The SRV metric is used, and is computed as pullback of the
        L2 metric by the square root velocity transform.

        Parameters
        ----------
        tangent_vec_a : array-like, shape=[..., n_sampling_points, ambient_dim]
            Tangent vector to curve, i.e. infinitesimal vector field
            along curve.
        tangent_vec_b : array-like, shape=[..., n_sampling_points, ambient_dim]
            Tangent vector to curve, i.e. infinitesimal vector field
        curve : array-like, shape=[..., n_sampling_points, ambiend_dim]
            Discrete curve.

        Return
        ------
        inner_prod : array_like, shape=[...]
            Square root velocity inner product between tangent_vec_a and
            tangent_vec_b.
        """
        if not isinstance(self.ambient_metric, EuclideanMetric):
            raise AssertionError(
                "The square root velocity inner product "
                "is only implemented for discrete curves "
                "embedded in a Euclidean space."
            )
        d_srv_vec_a = self.aux_differential_square_root_velocity(tangent_vec_a, curve)
        d_srv_vec_b = self.aux_differential_square_root_velocity(tangent_vec_b, curve)
        inner_prod = self.srv_inner_product(d_srv_vec_a, d_srv_vec_b)

        return inner_prod

    def srv_inner_product(self, srv_1, srv_2):
        """
        Compute the L² inner_product between two srv representations.

        Parameters
        ----------
        srv_1 : array-like, shape=[..., n_sampling_points, ambient_dim]
            Srv representation.
        srv_2 : array-like, shape=[..., n_sampling_points, ambient_dim]
            Srv representation.

        Return
        ------
        inner_prod : array-like, shape=[...]
            L² inner product between the two srv representations.
        """
        n_sampling_points = srv_1.shape[-2]

        l2_inner_prod = self.l2_metric(n_sampling_points).inner_product
        inner_prod = l2_inner_prod(srv_1, srv_2) / (n_sampling_points + 1)

        return inner_prod

    def srv_norm(self, srv):
        """
        Compute the L² norm of a srv representation of a curve.

        Parameters
        ----------
        srv : array-like, shape=[..., n_sampling_points, ambient_dim]
            Srv representation of a curve

        Return
        ------
        norm : array-like, shape=[...]
            L² norm of the srv representation.
        """
        squared_norm = self.srv_inner_product(srv, srv)
        norm = gs.sqrt(squared_norm)

        return norm

    def exp(self, tangent_vec, base_point):
        """Compute Riemannian exponential of tangent vector wrt to base curve.

        Parameters
        ----------
        tangent_vec : array-like, shape=[..., n_sampling_points, ambient_dim]
            Tangent vector to discrete curve.
        base_point : array-like, shape=[..., n_sampling_points, ambient_dim]
            Discrete curve.

        Return
        ------
        end_curve :  array-like, shape=[..., n_sampling_points, ambient_dim]
            Discrete curve, result of the Riemannian exponential.
        """
        if not isinstance(self.ambient_metric, EuclideanMetric):
            raise AssertionError(
                "The exponential map is only implemented "
                "for discrete curves embedded in a "
                "Euclidean space."
            )
        base_point = gs.to_ndarray(base_point, to_ndim=3)
        tangent_vec = gs.to_ndarray(tangent_vec, to_ndim=3)
        n_sampling_points = base_point.shape[1]

        base_curve_srv = self.square_root_velocity(base_point)

        tangent_vec_derivative = (n_sampling_points - 1) * (
            tangent_vec[:, 1:, :] - tangent_vec[:, :-1, :]
        )
        base_curve_velocity = (n_sampling_points - 1) * (
            base_point[:, 1:, :] - base_point[:, :-1, :]
        )
        base_curve_velocity_norm = self.pointwise_norm(
            base_curve_velocity, base_point[:, :-1, :]
        )

        inner_prod = self.pointwise_inner_product(
            tangent_vec_derivative, base_curve_velocity, base_point[:, :-1, :]
        )
        coef_1 = 1 / gs.sqrt(base_curve_velocity_norm)
        coef_2 = -1 / (2 * base_curve_velocity_norm ** (5 / 2)) * inner_prod

        term_1 = gs.einsum("ij,ijk->ijk", coef_1, tangent_vec_derivative)
        term_2 = gs.einsum("ij,ijk->ijk", coef_2, base_curve_velocity)
        srv_initial_derivative = term_1 + term_2

        end_curve_srv = self.l2_metric(n_sampling_points - 1).exp(
            tangent_vec=srv_initial_derivative, base_point=base_curve_srv
        )
        end_curve_starting_point = self.ambient_metric.exp(
            tangent_vec=tangent_vec[:, 0, :], base_point=base_point[:, 0, :]
        )
        end_curve = self.square_root_velocity_inverse(
            end_curve_srv, end_curve_starting_point
        )

        return end_curve

    def log(self, point, base_point):
        """Compute Riemannian logarithm of a curve wrt a base curve.

        Parameters
        ----------
        point : array-like, shape=[..., n_sampling_points, ambient_dim]
            Discrete curve.
        base_point : array-like, shape=[..., n_sampling_points, ambient_dim]
            Discrete curve to use as base point.

        Returns
        -------
        log : array-like, shape=[..., n_sampling_points, ambient_dim]
            Tangent vector to a discrete curve.
        """
        if not isinstance(self.ambient_metric, EuclideanMetric):
            raise AssertionError(
                "The logarithm map is only implemented "
                "for discrete curves embedded in a "
                "Euclidean space."
            )
        point = gs.to_ndarray(point, to_ndim=3)
        base_point = gs.to_ndarray(base_point, to_ndim=3)
        n_curves, n_sampling_points, n_coords = point.shape

        curve_srv = self.square_root_velocity(point)
        base_curve_srv = self.square_root_velocity(base_point)

        base_curve_velocity = (n_sampling_points - 1) * (
            base_point[:, 1:, :] - base_point[:, :-1, :]
        )
        base_curve_velocity_norm = self.pointwise_norm(
            base_curve_velocity, base_point[:, :-1, :]
        )

        inner_prod = self.pointwise_inner_product(
            curve_srv - base_curve_srv, base_curve_velocity, base_point[:, :-1, :]
        )
        coef_1 = gs.sqrt(base_curve_velocity_norm)
        coef_2 = 1 / base_curve_velocity_norm ** (3 / 2) * inner_prod

        term_1 = gs.einsum("ij,ijk->ijk", coef_1, curve_srv - base_curve_srv)
        term_2 = gs.einsum("ij,ijk->ijk", coef_2, base_curve_velocity)
        log_derivative = term_1 + term_2

        log_starting_points = self.ambient_metric.log(
            point=point[:, 0, :], base_point=base_point[:, 0, :]
        )
        log_starting_points = gs.to_ndarray(log_starting_points, to_ndim=3, axis=1)

        log_cumsum = gs.hstack(
            [gs.zeros((n_curves, 1, n_coords)), gs.cumsum(log_derivative, -2)]
        )
        log = log_starting_points + 1 / (n_sampling_points - 1) * log_cumsum

        return log

    def geodesic(self, initial_curve, end_curve=None, initial_tangent_vec=None):
        """Compute geodesic from initial curve to end curve.

        Geodesic specified either by an initial curve and an end curve,
        either by an initial curve and an initial tangent vector.

        Parameters
        ----------
        initial_curve : array-like, shape=[..., n_sampling_points, ambient_dim]
            Discrete curve.
        end_curve : array-like, shape=[..., n_sampling_points, ambient_dim]
            Discrete curve. If None, an initial tangent vector must be given.
            Optional, default : None
        initial_tangent_vec : array-like,
            shape=[..., n_sampling_points, ambient_dim]
            Tangent vector at base curve, the initial speed of the geodesics.
            If None, an end curve must be given and a logarithm is computed.
            Optional, default : None

        Returns
        -------
        curve_on_geodesic : callable
            The time parameterized geodesic curve.
        """
        if not isinstance(self.ambient_metric, EuclideanMetric):
            raise AssertionError(
                "The geodesics are only implemented for "
                "discrete curves embedded in a "
                "Euclidean space."
            )
        curve_ndim = 2
        initial_curve = gs.to_ndarray(initial_curve, to_ndim=curve_ndim + 1)

        if end_curve is None and initial_tangent_vec is None:
            raise ValueError(
                "Specify an end curve or an initial tangent "
                "vector to define the geodesic."
            )
        if end_curve is not None:
            end_curve = gs.to_ndarray(end_curve, to_ndim=curve_ndim + 1)
            shooting_tangent_vec = self.log(point=end_curve, base_point=initial_curve)
            if initial_tangent_vec is not None:
                if not gs.allclose(shooting_tangent_vec, initial_tangent_vec):
                    raise RuntimeError(
                        "The shooting tangent vector is too"
                        " far from the initial tangent vector."
                    )
            initial_tangent_vec = shooting_tangent_vec
        initial_tangent_vec = gs.array(initial_tangent_vec)
        initial_tangent_vec = gs.to_ndarray(initial_tangent_vec, to_ndim=curve_ndim + 1)

        def path(t):
            """Generate parametrized function for geodesic.

            Parameters
            ----------
            t: array-like, shape=[n_points,]
                Times at which to compute points of the geodesic.
            """
            t = gs.cast(t, gs.float32)
            t = gs.to_ndarray(t, to_ndim=1)
            t = gs.to_ndarray(t, to_ndim=2, axis=1)
            new_initial_curve = gs.to_ndarray(initial_curve, to_ndim=curve_ndim + 1)
            new_initial_tangent_vec = gs.to_ndarray(
                initial_tangent_vec, to_ndim=curve_ndim + 1
            )

            tangent_vecs = gs.einsum("il,nkm->ikm", t, new_initial_tangent_vec)

            curve_at_time_t = []
            for tan_vec in tangent_vecs:
                curve_at_time_t.append(self.exp(tan_vec, new_initial_curve))
            return gs.stack(curve_at_time_t)

        return path

    def dist(self, point_a, point_b, **kwargs):
        """Geodesic distance between two curves.

        Parameters
        ----------
        point_a : array-like, shape=[..., n_sampling_points, ambient_dim]
            Discrete curve.
        point_b : array-like, shape=[..., n_sampling_points, ambient_dim]
            Discrete curve.

        Returns
        -------
        dist : array-like, shape=[...,]
        """
        if not isinstance(self.ambient_metric, EuclideanMetric):
            raise AssertionError(
                "The distance is only implemented for "
                "discrete curves embedded in a "
                "Euclidean space."
            )
        if point_a.shape != point_b.shape:
            raise ValueError("The curves need to have the same shapes.")

        srv_a = self.square_root_velocity(point_a)
        srv_b = self.square_root_velocity(point_b)
        n_sampling_points = srv_a.shape[-2]
        dist_starting_points = self.ambient_metric.dist(point_a[0, :], point_b[0, :])
        dist_srvs = self.l2_metric(n_sampling_points).dist(srv_a, srv_b)
        dist = gs.sqrt(dist_starting_points ** 2 + dist_srvs ** 2)

        return dist

    @staticmethod
    def space_derivative(curve):
        """Compute space derivative of curve using centered differences.

        Parameters
        ----------
        curve : array-like, shape=[..., n_sampling_points, ambient_dim]
            Discrete curve.

        Returns
        -------
        space_deriv : array-like, shape=[...,n_sampling_points, ambient_dim]
        """
        n_points = curve.shape[-2]
        if n_points < 2:
            raise ValueError("The curve needs to have at least 2 points.")

        vec_1 = gs.array([-1.0] + [0.0] * (n_points - 2) + [1.0])
        vec_2 = gs.array([1.0 / 2] * (n_points - 2) + [1.0])
        vec_3 = gs.array([1.0] + [1.0 / 2] * (n_points - 2))

        mat_1 = from_vector_to_diagonal_matrix(vec_1, 0)
        mat_2 = from_vector_to_diagonal_matrix(vec_2, -1)
        mat_3 = from_vector_to_diagonal_matrix(vec_3, 1)
        mat_space_deriv = mat_1 - mat_2 + mat_3

        space_deriv = n_points * gs.matmul(mat_space_deriv, curve)

        return space_deriv


class ClosedDiscreteCurves(Manifold):
    r"""Space of closed discrete curves sampled at points in ambient_manifold.

    Each individual curve is represented by a 2d-array of shape `[
    n_sampling_points, ambient_dim]`.

    Parameters
    ----------
    ambient_manifold : Manifold
        Manifold in which curves take values.

    Attributes
    ----------
    ambient_manifold : Manifold
        Manifold in which curves take values.
    l2_metric : callable
        Function that takes as argument an integer number of sampled points
        and returns the corresponding L2 metric (product) metric,
        a RiemannianMetric object
    square_root_velocity_metric : RiemannianMetric
        Square root velocity metric.
    """

    def __init__(self, ambient_manifold):
        super(ClosedDiscreteCurves, self).__init__(dim=math.inf)
        self.ambient_manifold = ambient_manifold
        self.l2_metric = lambda n: L2Metric(self.ambient_manifold, n_landmarks=n)
        self.square_root_velocity_metric = ClosedSRVMetric(ambient_manifold)

    def belongs(self, point, atol=gs.atol):
        """Test whether a point belongs to the manifold.

        Test that all points of the curve belong to the ambient manifold.

        Parameters
        ----------
        point : array-like, shape=[..., n_sampling_points, ambient_dim]
            Point representing a discrete curve.
        atol : float
            Absolute tolerance.
            Optional, default: backend atol.

        Returns
        -------
        belongs : bool
            Boolean evaluating if point belongs to the space of discrete
            curves.
        """
        raise NotImplementedError("The belongs method is not implemented.")

    def is_tangent(self, vector, base_point, atol=gs.atol):
        """Check whether the vector is tangent at a curve.

        A vector is tangent at a curve if it is a vector field along that
        curve.

        Parameters
        ----------
        vector : array-like, shape=[..., n_sampling_points, ambient_dim]
            Vector.
        base_point : array-like, shape=[..., n_sampling_points, ambient_dim]
            Discrete curve.
        atol : float
            Absolute tolerance.
            Optional, default: backend atol.

        Returns
        -------
        is_tangent : bool
            Boolean denoting if vector is a tangent vector at the base point.
        """
        raise NotImplementedError("The is_tangent method is not implemented.")

    def to_tangent(self, vector, base_point):
        """Project a vector to a tangent space of the manifold.

        As tangent vectors are vector fields along a curve, each component of
        the vector is projected to the tangent space of the corresponding
        point of the discrete curve. The number of sampling points should
        match in the vector and the base_point.

        Parameters
        ----------
        vector : array-like, shape=[..., n_sampling_points, ambient_dim]
            Vector.
        base_point : array-like, shape=[..., n_sampling_points, ambient_dim]
            Discrete curve.

        Returns
        -------
        tangent_vec : array-like, shape=[..., n_sampling_points, ambient_dim]
            Tangent vector at base point.
        """
        raise NotImplementedError("The to_tangent method is not implemented.")

    def random_point(self, n_samples=1, bound=1.0, n_sampling_points=10):
        """Sample random curves.

        If the ambient manifold is compact, a uniform distribution is used.

        Parameters
        ----------
        n_samples : int
            Number of samples.
            Optional, default: 1.
        bound : float
            Bound of the interval in which to sample for non compact
            ambient manifolds.
            Optional, default: 1.
        n_sampling_points : int
            Number of sampling points for the discrete curves.
            Optional, default : 10.

        Returns
        -------
        samples : array-like, shape=[..., n_sampling_points, {dim, [n, n]}]
            Points sampled on the hypersphere.
        """
        raise NotImplementedError("The random_point method is not implemented.")

    def project(self, curve, atol=gs.atol, max_iter=1000):
        """Project a discrete curve into the space of closed discrete curves.

        Parameters
        ----------
        curve : array-like, shape=[..., n_sampling_points, ambient_dim]
            Discrete curve.
        atol : float
            Tolerance of the projection algorithm.
            Optional, default: backend atol.
        max_iter : float
            Maximum number of iteration of the algorithm.
            Optional, default: 1000

        Returns
        -------
        proj : array-like, shape=[..., n_sampling_points, ambient_dim]
        """
        is_euclidean = isinstance(self.ambient_manifold, Euclidean)
        is_planar = is_euclidean and self.ambient_manifold.dim == 2

        if not is_planar:
            raise AssertionError(
                "The projection is only implemented "
                "for discrete curves embedded in a"
                "2D Euclidean space."
            )

        srv_metric = self.square_root_velocity_metric
        srv = srv_metric.square_root_velocity(curve)[0]
        srv_proj = srv_metric.project_srv(srv, atol=atol, max_iter=max_iter)
        proj = srv_metric.square_root_velocity_inverse(srv_proj, gs.array([curve[0]]))

        return proj


class ClosedSRVMetric(SRVMetric):
    """Elastic metric on closed curves.

    See [Sea2011]_ for details.

    Parameters
    ----------
    ambient_manifold : Manifold
        Manifold in which curves take values.

    References
    ----------
    .. [Sea2011] A. Srivastava, E. Klassen, S. H. Joshi and I. H. Jermyn,
    "Shape Analysis of Elastic Curves in Euclidean Spaces,"
    in IEEE Transactions on Pattern Analysis and Machine Intelligence,
    vol. 33, no. 7, pp. 1415-1428, July 2011.
    """

    def __init__(self, ambient_manifold):
        super(ClosedSRVMetric, self).__init__(ambient_manifold)

    def project_srv(self, srv, atol=gs.atol, max_iter=1000):
        """Project a point in the srv space into the space of closed curves srv.

        The algorithm is from the paper cited above and modifies the srv
        iteratively so that G(srv) = (0, ..., 0) with the paper's notation.

        Remark: for now, the algorithm might not converge for some curves such
        as segments.

        Parameters
        ----------
        srv : array-like, shape=[..., n_sampling_points, ambient_dim]
            Discrete curve.
        atol : float
            Tolerance of the projection algorithm.
            Optional, default: backend atol.
        max_iter : float
            Maximum number of iteration of the algorithm.
            Optional, default: 1000

        Returns
        -------
        proj : array-like, shape=[..., n_sampling_points, ambient_dim]
        """
        is_euclidean = isinstance(self.ambient_metric, EuclideanMetric)
        is_planar = is_euclidean and self.ambient_metric.dim == 2

        if not is_planar:
            raise AssertionError(
                "The projection is only implemented "
                "for discrete curves embedded in a"
                "2D Euclidean space."
            )

        dim = self.ambient_metric.dim
        srv_inner_prod = self.srv_inner_product
        srv_norm = self.srv_norm
        inner_prod = self.ambient_metric.inner_product

        def g_criterion(srv, srv_norms):
            return gs.sum(srv * srv_norms[:, None], axis=0)

        initial_norm = srv_norm(srv)
        proj = srv
        proj_norms = self.ambient_metric.norm(proj)
        residual = g_criterion(proj, proj_norms)
        criteria = self.ambient_metric.norm(residual)

        nb_iter = 0

        while criteria >= atol and nb_iter < max_iter:

            jacobian_vec = []
            for i in range(dim):
                for j in range(i, dim):
                    coef = 3 * inner_prod(proj[:, i], proj[:, j])
                    jacobian_vec.append(coef)
            jacobian_vec = gs.stack(jacobian_vec)
            g_jacobian = SymmetricMatrices.from_vector(jacobian_vec)

            proj_squared_norm = srv_norm(proj) ** 2
            g_jacobian += proj_squared_norm * gs.eye(dim)
            beta = gs.linalg.inv(g_jacobian) @ residual

            e_1, e_2 = gs.array([1, 0]), gs.array([0, 1])
            grad_1 = proj_norms[:, None] * e_1
            grad_1 = grad_1 + (proj[:, 0] / proj_norms)[:, None] * proj
            grad_2 = proj_norms[:, None] * e_2
            grad_2 = grad_2 + (proj[:, 1] / proj_norms)[:, None] * proj

            basis_vector_1 = grad_1 / srv_norm(grad_1)
            grad_2_component = srv_inner_prod(grad_2, basis_vector_1)
            grad_2_proj = grad_2_component * basis_vector_1
            basis_vector_2 = grad_2 - grad_2_proj
            basis_vector_2 = basis_vector_2 / srv_norm(basis_vector_2)
            basis = gs.array([basis_vector_1, basis_vector_2])

            proj -= gs.sum(beta[:, None, None] * basis, axis=0)
            proj = proj * initial_norm / srv_norm(proj)
            proj_norms = self.ambient_metric.norm(proj)
            residual = g_criterion(proj, proj_norms)
            criteria = self.ambient_metric.norm(residual)

            nb_iter += 1

        return proj


<<<<<<< HEAD
class ElasticMetric(RiemannianMetric):
    """Elastic metric defined using the F_transform.

    See [NK2018]_ for details.

    Parameters
    ----------
    a: float
        Bending parameter.
    b: float
        Stretching parameter.

    References
    ----------
    .. [KN2018] S. Kurtek and T. Needham,
    "Simplifying transforms for general elastic metrics on the space of
    plane curves", arXiv:1803.10894 [math.DG], 29 Mar 2018.
    """

    def __init__(self, a, b):
        super(ElasticMetric, self).__init__(dim=math.inf,
                                            signature=(math.inf, 0, 0))
        self.ambient_manifold = R2
        self.ambient_metric = self.ambient_manifold.metric
        self.l2_metric = lambda n: L2Metric(
            self.ambient_manifold, n_landmarks=n)
        self.a = a
        self.b = b

    def cartesian_to_polar(self, curve):
        """Compute polar coordinates of a curve from the cartesian ones.

        See [KN2018]_ for details.

        Parameters
        ----------
        curve : array-like, shape=[..., n_sampling_points, ambient_dim]
            Discrete curve.

        Returns
        -------
        norms : array-like, shape=[..., n_sampling_points]
            Norms of the sampling points.
        args : array-like, shape=[..., n_sampling_points]
            Arguments of the sampling points.
        """
        n_sampling_points = curve.shape[-2]
        inner_prod = self.ambient_metric.inner_product

        norms = self.ambient_metric.norm(curve)
        arg_0 = math.atan2(curve[0, 1], curve[0, 0])
        args = [arg_0]

        for i in range(1, n_sampling_points):
            point, last_point = curve[i], curve[i - 1]
            prod = inner_prod(point, last_point)
            cosine = prod / (norms[i] * norms[i - 1])
            angle = gs.arccos(gs.clip(cosine, -1, 1))
            det = gs.linalg.det(gs.array([last_point, point]))
            orientation = gs.sign(det)
            arg = args[-1] + orientation * angle
            args.append(arg)

        args = gs.array(args)

        return norms, args

    def polar_to_cartesian(self, norms, args):
        """Compute the cartesian coordinates of a curve from polar ones.

        Parameters
        ----------
        norms : array-like, shape=[..., n_sampling_points]
            Norms of sampling points.
        args : array-like, shape=[..., n_sampling_points]
            Arguments of sampling points.

        Returns
        -------
        curve : array-like, shape=[..., n_sampling_points, ambient_dim]
            Discrete curve.
        """
        curve_x = gs.cos(args)
        curve_y = gs.sin(args)
        unit_curve = gs.vstack((curve_x, curve_y)).T
        curve = norms[:, None] * unit_curve

        return curve

    def f_transform(self, curve):
        """Compute the F_transform of a curve.

        See [KN2018]_ for details.

        Parameters
        ----------
        curve : array-like, shape=[..., n_sampling_points, ambient_dim]
            Discrete curve.

        Returns
        -------
        f : array-like, shape=[..., n_sampling_points - 1, ambient_dim]
            F_transform of the curve..
        """
        velocity = curve[1:] - curve[:-1]
        speeds, args = self.cartesian_to_polar(velocity)

        f_args = args * self.a / (2 * self.b)
        f_norms = 2 * self.b * gs.sqrt(speeds)
        f = self.polar_to_cartesian(f_norms, f_args)

        return f

    def f_transform_inverse(self, f, starting_point):
        """Compute the inverse F_transform of a transformed curve.

        Only works if a/2b <= 1.
        See [KN2018]_ for details.

        Parameters
        ----------
        f : array-like, shape=[..., n_sampling_points - 1, ambient_dim]
            F_transform of the curve.

        Returns
        -------
        curve : array-like, shape=[..., n_sampling_points, ambient_dim]
            Discrete curve.
        """
        n_sampling_points = f.shape[-2]
        norms, args = self.cartesian_to_polar(f)
        curve_x = [0]
        curve_y = [0]

        for i in range(n_sampling_points):
            x = curve_x[-1]
            x += norms[i]**2 * gs.cos(2 * self.b / self.a * args[i])
            curve_x.append(x)
            y = curve_y[-1]
            y += norms[i]**2 * gs.sin(2 * self.b / self.a * args[i])
            curve_y.append(y)

        curve_x = gs.array(curve_x)
        curve_y = gs.array(curve_y)
        curve = gs.vstack((curve_x, curve_y)).T
        curve = 1 / (4 * self.b**2) * curve + starting_point

        return curve

    def dist(self, curve_1, curve_2, rescaled=False):
        """Compute the geodesic distance between two curves.

        The two F_transforms are computed with corrected arguments
        before taking the L2 distance between them.
        See [KN2018]_ for details.

        Parameters
        ----------
        curve_1 : array-like, shape=[..., n_sampling_points, ambient_dim]
            Discrete curve.
        curve_2 : array-like, shape=[..., n_sampling_points, ambient_dim]
            Discrete curve.

        Returns
        -------
        dist : [...]
            Geodesic distance between the curves.
        """
        velocity_1 = curve_1[1:] - curve_1[:-1]
        velocity_2 = curve_2[1:] - curve_2[:-1]

        speed_1, arg_1 = self.cartesian_to_polar(velocity_1)
        speed_2, arg_2 = self.cartesian_to_polar(velocity_2)

        n_sampling_points = arg_1.shape[-1]

        for i in range(n_sampling_points):
            if arg_2[i] - arg_1[i] > 2 * gs.pi * 0.9:
                for j in range(i, n_sampling_points):
                    arg_2[j] -= 2 * gs.pi
            elif arg_2[i] - arg_1[i] < -2 * gs.pi * 0.9:
                for j in range(i, n_sampling_points):
                    arg_2[j] += 2 * gs.pi

        f_1_args = arg_1 * self.a / (2 * self.b)
        f_2_args = arg_2 * self.a / (2 * self.b)

        f_1_norms = 2 * self.b * gs.sqrt(speed_1)
        f_2_norms = 2 * self.b * gs.sqrt(speed_2)

        f_1 = self.polar_to_cartesian(f_1_norms, f_1_args)
        f_2 = self.polar_to_cartesian(f_2_norms, f_2_args)

        l2_prod = self.l2_metric(n_sampling_points).inner_product
        l2_dist = self.l2_metric(n_sampling_points).dist

        if rescaled:
            cosine = l2_prod(f_1, f_2) / (4 * self.b**2)
            distance = 2 * self.b * gs.arccos(gs.clip(cosine, -1, 1))
        else:
            distance = l2_dist(f_1, f_2)

        return distance


class ElasticCurves(Manifold):
    r"""Space of elastic curves sampled at points in the 2D plane.

    Each individual curve is represented by a 2d-array of shape `[
    n_sampling_points, ambient_dim]`.

    Parameters
    ----------
    a : float
        Bending parameter.
    b : float
        Stretching parameter.

    Attributes
    ----------
    ambient_manifold : Manifold
        Manifold in which curves take values.
    l2_metric : callable
        Function that takes as argument an integer number of sampled points
        and returns the corresponding L2 metric (product) metric,
        a RiemannianMetric object.
    elastic_metric : RiemannianMetric
        Elastic metric with parameters a and b.
    """

    def __init__(self, a, b):
        super(ElasticCurves, self).__init__(dim=math.inf)
        self.ambient_manifold = R2
        self.l2_metric = lambda n: L2Metric(
            self.ambient_manifold, n_landmarks=n)
        self.elastic_metric = ElasticMetric(a, b)

    def belongs(self, point, atol=gs.atol):
        """Test whether a point belongs to the manifold.

        Test that all points of the curve belong to the ambient manifold.

        Parameters
        ----------
        point : array-like, shape=[..., n_sampling_points, ambient_dim]
            Point representing a discrete curve.
        atol : float
            Absolute tolerance.
            Optional, default: backend atol.

        Returns
        -------
        belongs : bool
            Boolean evaluating if point belongs to the space of discrete
            curves.
        """
        raise NotImplementedError(
            'The belongs method is not implemented.'
        )

    def is_tangent(self, vector, base_point, atol=gs.atol):
        """Check whether the vector is tangent at a curve.

        A vector is tangent at a curve if it is a vector field along that
        curve.

        Parameters
        ----------
        vector : array-like, shape=[..., n_sampling_points, ambient_dim]
            Vector.
        base_point : array-like, shape=[..., n_sampling_points, ambient_dim]
            Discrete curve.
        atol : float
            Absolute tolerance.
            Optional, default: backend atol.

        Returns
        -------
        is_tangent : bool
            Boolean denoting if vector is a tangent vector at the base point.
        """
        raise NotImplementedError(
            'The is_tangent method is not implemented.'
        )

    def to_tangent(self, vector, base_point):
        """Project a vector to a tangent space of the manifold.

        As tangent vectors are vector fields along a curve, each component of
        the vector is projected to the tangent space of the corresponding
        point of the discrete curve. The number of sampling points should
        match in the vector and the base_point.

        Parameters
        ----------
        vector : array-like, shape=[..., n_sampling_points, ambient_dim]
            Vector.
        base_point : array-like, shape=[..., n_sampling_points, ambient_dim]
            Discrete curve.

        Returns
        -------
        tangent_vec : array-like, shape=[..., n_sampling_points, ambient_dim]
            Tangent vector at base point.
        """
        raise NotImplementedError(
            'The to_tangent method is not implemented.'
        )

    def random_point(self, n_samples=1, bound=1., n_sampling_points=10):
        """Sample random curves.

        If the ambient manifold is compact, a uniform distribution is used.

        Parameters
        ----------
        n_samples : int
            Number of samples.
            Optional, default: 1.
        bound : float
            Bound of the interval in which to sample for non compact
            ambient manifolds.
            Optional, default: 1.
        n_sampling_points : int
            Number of sampling points for the discrete curves.
            Optional, default : 10.

        Returns
        -------
        samples : array-like, shape=[..., n_sampling_points, {dim, [n, n]}]
            Points sampled on the hypersphere.
        """
        raise NotImplementedError(
            'The random_point method is not implemented.'
        )
=======
class QuotientSRVMetric(SRVMetric):
    """Metric on shape space induced by the SRV metric.

    The space of parameterized curves is the total space of a principal
    bundle where the group action is given by reparameterization and the
    base space is the shape space. This is the class for the quotient metric
    induced on the shape space by the SRV metric.

    Each tangent vector to the space of parameterized curves can be
    split into a vertical part (tangent to the fibers of the principal
    bundle) and a horizontal part (orthogonal to the vertical part with
    respect to the SRV metric). The geodesics for the quotient metric on the
    shape space are the projections of the horizontal geodesics in the total
    space of parameterized curves. They can be computed using an algorithm
    that iteratively finds the best correspondence between two fibers of the
    principal bundle, see Reference below.

    References
    ----------
    .. [LAB2017] A. Le Brigant, M. Arnaudon and F. Barbaresco,
    "Optimal matching between curves in a manifold,"
    in International Conference on Geometric Science of Information,
    pp. 57-65, Springer, Cham, 2017.
    """

    def __init__(self, ambient_manifold):
        super(QuotientSRVMetric, self).__init__(ambient_manifold)

    def split_horizontal_vertical(self, tangent_vec, curve):
        """Split tangent vector into horizontal and vertical parts.

        Parameters
        ----------
        tangent_vec : array-like,
            shape=[..., n_sampling_points, ambient_dim]
            Tangent vector to decompose into horizontal and vertical parts.
        curve : array-like,
            shape=[..., n_sampling_points, ambient_dim]
            Base point of tangent_vec in the manifold of curves.

        Returns
        -------
        tangent_vec_hor : array-like,
            shape=[..., n_sampling_points, ambient_dim]
            Horizontal part of tangent_vec.
        tangent_vec_ver : array-like,
            shape=[..., n_sampling_points, ambient_dim]
            Vertical part of tangent_vec.
        vertical_norm: array-like, shape=[..., n_points]
            Pointwise norm of the vertical part of tangent_vec.
        """
        ambient_dim = curve.shape[-1]
        a_param = 1
        b_param = 1 / 2
        quotient = a_param / b_param

        position = curve[..., 1:-1, :]
        d_pos = (curve[..., 2:, :] - curve[..., :-2, :]) / 2
        d_vec = (tangent_vec[..., 2:, :] - tangent_vec[..., :-2, :]) / 2
        d2_pos = curve[..., 2:, :] - 2 * curve[..., 1:-1, :] + curve[..., :-2, :]
        d2_vec = (
            tangent_vec[..., 2:, :]
            - 2 * tangent_vec[..., 1:-1, :]
            + tangent_vec[..., :-2, :]
        )

        vec_a = self.pointwise_norm(
            d_pos, position
        ) ** 2 - 1 / 2 * self.pointwise_inner_product(d2_pos, d_pos, position)
        vec_b = -2 * self.pointwise_norm(d_pos, position) ** 2 - quotient ** 2 * (
            self.pointwise_norm(d2_pos, position) ** 2
            - self.pointwise_inner_product(d2_pos, d_pos, position) ** 2
            / self.pointwise_norm(d_pos, position) ** 2
        )
        vec_c = self.pointwise_norm(
            d_pos, position
        ) ** 2 + 1 / 2 * self.pointwise_inner_product(d2_pos, d_pos, position)
        vec_d = self.pointwise_norm(d_pos, position) * (
            self.pointwise_inner_product(d2_vec, d_pos, position)
            - (quotient ** 2 - 1)
            * self.pointwise_inner_product(d_vec, d2_pos, position)
            + (quotient ** 2 - 2)
            * self.pointwise_inner_product(d2_pos, d_pos, position)
            * self.pointwise_inner_product(d_vec, d_pos, position)
            / self.pointwise_norm(d_pos, position) ** 2
        )

        linear_system = (
            from_vector_to_diagonal_matrix(vec_a[..., :-1], 1)
            + from_vector_to_diagonal_matrix(vec_b, 0)
            + from_vector_to_diagonal_matrix(vec_c[..., 1:], -1)
        )
        vertical_norm = gs.to_ndarray(gs.linalg.solve(linear_system, vec_d), to_ndim=2)
        n_curves = vertical_norm.shape[0]
        vertical_norm = gs.squeeze(
            gs.hstack((gs.zeros((n_curves, 1)), vertical_norm, gs.zeros((n_curves, 1))))
        )

        unit_speed = gs.einsum(
            "...ij,...i->...ij", d_pos, 1 / self.pointwise_norm(d_pos, position)
        )
        tangent_vec_ver = gs.einsum(
            "...ij,...i->...ij", unit_speed, vertical_norm[..., 1:-1]
        )
        tangent_vec_ver = gs.concatenate(
            (
                gs.zeros((n_curves, 1, ambient_dim)),
                gs.to_ndarray(tangent_vec_ver, to_ndim=3),
                gs.zeros((n_curves, 1, ambient_dim)),
            ),
            axis=1,
        )
        tangent_vec_ver = gs.squeeze(tangent_vec_ver)
        tangent_vec_hor = tangent_vec - tangent_vec_ver

        return tangent_vec_hor, tangent_vec_ver, vertical_norm

    def horizontal_geodesic(self, initial_curve, end_curve, threshold=1e-3):
        """Compute horizontal geodesic between two curves.

        The horizontal geodesic is computed by an interative procedure where
        the initial curve stays fixed and the sampling points are moved on the
        end curve to obtain its optimal parametrization with respect to the
        initial curve. This optimal matching algorithm sets current_end_curve
        to be the end curve and iterates three steps:
        1) compute the geodesic between the initial curve and current_end_curve
        2) compute the path of reparametrizations that transforms this geodesic
        into a horizontal path of curves
        3) invert this path of reparametrizations to find the horizontal path
        and update current_end_curve to be its end point.
        The algorithm stops when the new current_end_curve is sufficiently
        close to the former current_end_curve.

        Parameters
        ----------
        initial_curve : array-like, shape=[n_sampling_points, ambient_dim]
            Initial discrete curve.
        end_curve : array-like, shape=[n_sampling_points, ambient_dim]
            End discrete curve.
        threshold: float
            When the difference between the new end curve and the current end
            curve becomes lower than this threshold, the algorithm stops.
            Optional, default: 1e-3.

        Returns
        -------
        horizontal_path : callable
            Time parametrized horizontal geodesic.
        """
        n_points = initial_curve.shape[0]
        t_space = gs.linspace(0.0, 1.0, n_points)
        spline_end_curve = CubicSpline(t_space, end_curve, axis=0)

        def construct_reparametrization(vertical_norm, space_deriv_norm):
            r"""Construct path of reparametrizations.

            Construct path of reparametrizations phi(t, u) that transforms
            a path of curves c(t, u) into a horizontal path of curves, i.e.
            :math: `d/dt c(t, phi(t, u))` is a horizontal vector.

            Parameters
            ----------
            vertical_norm: array-like, shape=[n_times, n_sampling_points]
                Pointwise norm of the vertical part of the time derivative of
                the path of curves.
            space_deriv_norm: array-like, shape=[n_times, n_sampling_points]
                Pointwise norm of the space derivative of the path of curves.

            Returns
            -------
            repar: array-like, shape=[n_times, n_sampling_points]
                Path of parametrizations, such that the path of curves
                composed with the path of parametrizations is a horizontal
                path.
            """
            n_times = gs.shape(vertical_norm)[0] + 1
            repar = gs.to_ndarray(gs.linspace(0.0, 1.0, n_points), 2)
            for i in range(n_times - 1):
                repar_i = [gs.array(0.0)]
                n_times = gs.cast(gs.array(n_times), gs.float32)
                for j in range(1, n_points - 1):
                    d_repar_plus = repar[-1, j + 1] - repar[-1, j]
                    d_repar_minus = repar[-1, j] - repar[-1, j - 1]
                    if vertical_norm[i, j] > 0:
                        repar_space_deriv = n_points * d_repar_plus
                    else:
                        repar_space_deriv = n_points * d_repar_minus
                    repar_time_deriv = (
                        repar_space_deriv * vertical_norm[i, j] / space_deriv_norm[i, j]
                    )
                    repar_i.append(repar[-1, j] + repar_time_deriv / n_times)
                repar_i.append(gs.array(1.0))
                repar_i = gs.to_ndarray(gs.stack(repar_i), to_ndim=2)
                repar = gs.concatenate((repar, repar_i), axis=0)

                test_repar = gs.sum(repar[-1, 2:] - repar[-1, 1:-1] < 0)
                if gs.any(test_repar):
                    print(
                        "Warning: phi(t) is non increasing for at least "
                        "one time t. Solution may be inaccurate."
                    )

            return repar

        def invert_reparametrization(repar, path_of_curves, repar_inverse_end, counter):
            r"""Invert path of reparametrizations.

            Given a path of curves c(t, u) and a path of reparametrizations
            phi(t, u), compute:
            :math: `c(t, phi_inv(t, u))` where `phi_inv(t, .) = phi(t, .)^{-1}`
            The computation for the last time t=1 is done differently, using
            the spline function associated to the end curve and the composition
            of the inverse reparametrizations contained in rep_inverse_end:
            :math: `spline_end_curve ° phi_inv(1, .) ° ... ° phi_inv(0, .)`.

            Parameters
            ----------
            repar: array-like, shape=[n_times, n_sampling_points]
                Path of reparametrizations.
            path_of_curves: array-like,
                shape=[n_times, n_sampling_points, ambient_dim]
                Path of curves.
            repar_inverse_end: list
                List of the inverses of the reparametrizations applied to
                the end curve during the optimal matching algorithm.
            counter: int
                Counter associated to the steps of the optimal matching
                algorithm.

            Returns
            -------
            reparametrized_path: array-like,
                shape=[n_times, n_sampling_points, ambient_dim]
                Path of curves composed with the inverse of the path of
                reparametrizations.
            """
            n_times = repar.shape[0]
            initial_curve = path_of_curves[0]
            reparametrized_path = []
            reparametrized_path.append(initial_curve)
            for i in range(1, n_times - 1):
                spline = CubicSpline(t_space, path_of_curves[i], axis=0)
                repar_inverse = CubicSpline(repar[i], t_space)
                curve_repar = gs.from_numpy(spline(repar_inverse(t_space)))
                curve_repar = gs.cast(curve_repar, gs.float32)
                reparametrized_path.append(curve_repar)

            repar_inverse_end.append(CubicSpline(repar[-1, :], t_space))
            arg = t_space
            for i in range(counter + 1):
                arg = repar_inverse_end[-1 - i](arg)
            end_curve_repar = gs.from_numpy(spline_end_curve(arg))
            end_curve_repar = gs.cast(end_curve_repar, gs.float32)
            reparametrized_path.append(end_curve_repar)
            return gs.stack(reparametrized_path)

        def horizontal_path(t):
            """Generate parametrized function for horizontal geodesic.

            Parameters
            ----------
            t: array-like, shape=[n_points,]
                Times at which to compute points of the horizontal geodesic.
            """
            n_times = len(t)
            current_end_curve = gs.copy(end_curve)
            repar_inverse_end = []
            gap = 1.0
            counter = 0

            while gap > threshold:
                srv_geod_fun = self.geodesic(
                    initial_curve=initial_curve, end_curve=current_end_curve
                )
                geod = srv_geod_fun(t)

                time_deriv = n_times * (geod[1:] - geod[:-1])
                vertical_norm = gs.zeros((n_times - 1, n_points))
                _, _, vertical_norm = self.split_horizontal_vertical(
                    time_deriv, geod[:-1]
                )

                space_deriv = QuotientSRVMetric.space_derivative(geod)
                space_deriv_norm = self.ambient_metric.norm(space_deriv)

                repar = construct_reparametrization(vertical_norm, space_deriv_norm)

                horizontal_path = invert_reparametrization(
                    repar, geod, repar_inverse_end, counter
                )

                new_end_curve = horizontal_path[-1]
                gap = (
                    gs.sum(
                        gs.linalg.norm(new_end_curve - current_end_curve, axis=-1) ** 2
                    )
                ) ** (1 / 2)
                current_end_curve = gs.copy(new_end_curve)

                counter += 1
            return horizontal_path

        return horizontal_path

    def dist(self, curve_a, curve_b, n_times=20, threshold=1e-3):
        """Compute quotient SRV distance between two curves.

        This is the distance induced by the Square Root Velocity Metric
        on the space of unparametrized curves, i.e. the space of parametrized
        curves quotiented by the group of reparametrizations. In the discrete case,
        reparametrization corresponds to resampling. This distance is computed as
        the length of the horizontal geodesic linking the two curves.

        Parameters
        ----------
        curve_a : array-like, shape=[n_sampling_points, ambient_dim]
            Initial discrete curve.
        curve_b : array-like, shape=[n_sampling_points, ambient_dim]
            End discrete curve.
        n_times: int
            Number of times used to discretize the horizontal geodesic.
            Optional, default: 20.
        threshold: float
            Stop criterion used in the algorithm to compute the horizontal
            geodesic.
            Optional, default: 1e-3.

        Returns
        -------
        quotient_dist : float
            Quotient distance between the two curves.
        """
        horizontal_path = self.horizontal_geodesic(
            initial_curve=curve_a, end_curve=curve_b, threshold=threshold
        )
        times = gs.linspace(0.0, 1.0, n_times)
        horizontal_geod = horizontal_path(times)
        horizontal_geod_velocity = n_times * (
            horizontal_geod[:-1] - horizontal_geod[1:]
        )
        velocity_norms = self.norm(horizontal_geod_velocity, horizontal_geod[:-1])
        quotient_dist = gs.sum(velocity_norms) / n_times
        return quotient_dist
>>>>>>> db6c95f2
<|MERGE_RESOLUTION|>--- conflicted
+++ resolved
@@ -969,7 +969,6 @@
         return proj
 
 
-<<<<<<< HEAD
 class ElasticMetric(RiemannianMetric):
     """Elastic metric defined using the F_transform.
 
@@ -1305,7 +1304,8 @@
         raise NotImplementedError(
             'The random_point method is not implemented.'
         )
-=======
+
+
 class QuotientSRVMetric(SRVMetric):
     """Metric on shape space induced by the SRV metric.
 
@@ -1648,5 +1648,4 @@
         )
         velocity_norms = self.norm(horizontal_geod_velocity, horizontal_geod[:-1])
         quotient_dist = gs.sum(velocity_norms) / n_times
-        return quotient_dist
->>>>>>> db6c95f2
+        return quotient_dist