--- conflicted
+++ resolved
@@ -406,11 +406,7 @@
 
         For three tangent vectors at a base point :math:`X,Y,Z`,
         the curvature is defined by
-<<<<<<< HEAD
-        :math: `R(X, Y)Z = \nabla_{[X,Y]}Z
-=======
         :math:`R(X, Y)Z = \nabla_{[X,Y]}Z
->>>>>>> 55535944
         - \nabla_X\nabla_Y Z + \nabla_Y\nabla_X Z`.
 
         Parameters
@@ -435,15 +431,9 @@
             self, tangent_vec_a, tangent_vec_b, base_point):
         """Compute the directional curvature (tidal force operator).
 
-<<<<<<< HEAD
-        For two tangent vectors at a base point :math: `X,Y`, the directional
-        curvature, better known in relativity as the tidal force operator,
-        is defined by :math: `R_X(Y) = R(X,Y)X`.
-=======
         For two tangent vectors at a base point :math:`X,Y`, the directional
         curvature, better known in relativity as the tidal force operator,
         is defined by :math:`R_X(Y) = R(X,Y)X`.
->>>>>>> 55535944
 
         Parameters
         ----------
